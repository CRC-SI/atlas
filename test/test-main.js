var tests = [];
var specsConfig = [
  {name: 'camera/Camera', run: true},
  {name: 'core/Api', run: false, fix: 'merge in feature/entity-create-event'},
  {name: 'core/ItemStore', run: true},
<<<<<<< HEAD
  {name: 'dom/PopupFaculty', run: false},
  {name: 'dom/Overlay', run: false},
  {name: 'edit/EditManager', run: false},
  {name: 'entity/EntityManager', run: true},
  {name: 'material/Color', run: true},
  {name: 'material/Style', run: true},
  {name: 'model/Collection', run: false},
=======
  {name: 'dom/PopupFaculty', run: false, fix: 'Requires Overlay to be fixed'},
  {name: 'dom/Overlay', run: false, fix: 'problems with jquery'},
  {name: 'edit/EditManager', run: false, fix: 'tests totally out of date'},
  {name: 'entity/EntityManager', run: true},
  {name: 'material/Color', run: true},
  {name: 'material/Style', run: true},
  {name: 'model/Collection', run: false, fix: 'setCentroid fails when collection is empty'},
>>>>>>> 65aee713
  {name: 'model/Ellipse', run: false},
  {name: 'model/Feature', run: false},
  {name: 'model/Handle', run: false},
  {name: 'model/Line', run: false},
  {name: 'model/LineNetwork', run: false},
<<<<<<< HEAD
  {name: 'model/Mesh', run: true}, /// FIXME
=======
  {name: 'model/Mesh', run: false, fix: 'merge in feature/entity-create-event'},
>>>>>>> 65aee713
  {name: 'model/Polygon', run: true},
  {name: 'model/Rectangle', run: true},
  {name: 'render/RenderManager', run: true},
  {name: 'render/TerrainManager', run: true},
  {name: 'test/lib/AtlasBuilder', run: true},
  {name: 'util/WKT', run: true},
  {name: 'util/AtlasMath', run: true},
  {name: 'visualisation/AbstractProjection', run: false},
  {name: 'visualisation/HeightProjection', run: false},
  {name: 'visualisation/ColorProjection', run: false},
  {name: 'visualisation/DynamicProjection', run: false}
];

var warnings = '\n';
specsConfig.forEach(function(config) {
  if (config.run) {
    tests.push('/base/atlas/test/specs/' + config.name + 'Spec.js');
  } else {
<<<<<<< HEAD
    warnings += 'Not running test spec: ' + config.name + '\n';
=======
    warnings += 'Not running test spec: ' + config.name;
    config.fix && (warnings += ', fix: ' + config.fix);
    warnings += '\n';
>>>>>>> 65aee713
  }
});
/* global console */
warnings !== '\n' && console.log(warnings);

/* global requirejs */
requirejs.config({
  // Karma serves files from '/base'.
  baseUrl: '/base',

  packages: [
    {name: 'jquery', location: 'atlas/lib', main: 'jquery.js'},
    {name: 'atlas/lib', location: 'atlas/lib'},
    {name: 'atlas/lib/utility', location: 'atlas/lib/utility/src'},
    {name: 'atlas/assets', location: 'atlas/assets'}, // Only need this for testing
    {name: 'atlas', location: 'atlas/src'}
  ],

  // Ask requirejs to load these files.
  deps: tests,

  // Start tests running once requirejs is done.
  callback: function() {
    /* global require */
    require(['atlas/lib/utility/Log'], function(Log) {
      /* global GlobalLog: true */
      GlobalLog = Log;

      /* global Inspect: true */
      Inspect = function(o, msg) {
        msg = msg || '';
        // Strings don't get logged correctly if you "Stringify" them.
        if (typeof o !== 'string') {
          // Functions need to be 'toString'ed rather than 'stringify'ed.
          if (typeof o === 'function') {
            o = o.toString();
          } else {
            o = JSON.stringify(o, null, 4);
          }
        }
        GlobalLog.debug(msg + ': ', o);
      };
      Log.setLevel('error');
      /* global window */
      window.__karma__.start();
    });
  }
});<|MERGE_RESOLUTION|>--- conflicted
+++ resolved
@@ -3,15 +3,6 @@
   {name: 'camera/Camera', run: true},
   {name: 'core/Api', run: false, fix: 'merge in feature/entity-create-event'},
   {name: 'core/ItemStore', run: true},
-<<<<<<< HEAD
-  {name: 'dom/PopupFaculty', run: false},
-  {name: 'dom/Overlay', run: false},
-  {name: 'edit/EditManager', run: false},
-  {name: 'entity/EntityManager', run: true},
-  {name: 'material/Color', run: true},
-  {name: 'material/Style', run: true},
-  {name: 'model/Collection', run: false},
-=======
   {name: 'dom/PopupFaculty', run: false, fix: 'Requires Overlay to be fixed'},
   {name: 'dom/Overlay', run: false, fix: 'problems with jquery'},
   {name: 'edit/EditManager', run: false, fix: 'tests totally out of date'},
@@ -19,17 +10,12 @@
   {name: 'material/Color', run: true},
   {name: 'material/Style', run: true},
   {name: 'model/Collection', run: false, fix: 'setCentroid fails when collection is empty'},
->>>>>>> 65aee713
   {name: 'model/Ellipse', run: false},
   {name: 'model/Feature', run: false},
   {name: 'model/Handle', run: false},
   {name: 'model/Line', run: false},
   {name: 'model/LineNetwork', run: false},
-<<<<<<< HEAD
-  {name: 'model/Mesh', run: true}, /// FIXME
-=======
   {name: 'model/Mesh', run: false, fix: 'merge in feature/entity-create-event'},
->>>>>>> 65aee713
   {name: 'model/Polygon', run: true},
   {name: 'model/Rectangle', run: true},
   {name: 'render/RenderManager', run: true},
@@ -48,13 +34,9 @@
   if (config.run) {
     tests.push('/base/atlas/test/specs/' + config.name + 'Spec.js');
   } else {
-<<<<<<< HEAD
-    warnings += 'Not running test spec: ' + config.name + '\n';
-=======
     warnings += 'Not running test spec: ' + config.name;
     config.fix && (warnings += ', fix: ' + config.fix);
     warnings += '\n';
->>>>>>> 65aee713
   }
 });
 /* global console */
