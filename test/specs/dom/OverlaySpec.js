--- conflicted
+++ resolved
@@ -4,37 +4,6 @@
   'atlas/dom/Overlay'
 ], function (Colour, Overlay) {
 
-  var parent,
-      dimensions = {
-        top: 100,
-        left: 200,
-        height: 300,
-        width: 400
-      },
-      content = '<p>Wootage!</p>',
-      args,
-      overlay,
-      element;
-
-  var getOverlayDom = function () {
-    var overlay = parent.getElementsByClassName('overlay')[0],
-        title = overlay.getElementsByClassName('overlay-title')[0],
-        content = overlay.getElementsByClassName('overlay-body')[0];
-    return {
-      overlay: overlay,
-      title: title,
-      content: content
-    }
-  };
-
-  describe('An Overlay', function () {
-<<<<<<< HEAD
-
-
-    beforeEach(function () {
-      parent = document.createElement('div');
-      args = {parent: parent, dimensions: dimensions, content: content};
-=======
     var parent,
         position = {
           top: 100,
@@ -49,11 +18,24 @@
         overlay,
         element;
 
+  var getOverlayDom = function () {
+    var overlay = parent.getElementsByClassName('overlay')[0],
+        title = overlay.getElementsByClassName('overlay-title')[0],
+        content = overlay.getElementsByClassName('overlay-body')[0];
+    return {
+      overlay: overlay,
+      title: title,
+      content: content
+    }
+  };
+
+  describe('An Overlay', function () {
+
+
     beforeEach(function () {
       parent = document.createElement('div');
-      args = {parent: parent, position: position, dimensions: dimensions, content: content};
+      args = {parent: parent, dimensions: dimensions, content: content};
       overlay = new Overlay(args);
->>>>>>> 76f34680
     });
 
     afterEach(function () {
@@ -62,7 +44,6 @@
       element = null;
     });
 
-<<<<<<< HEAD
     describe('Non-default', function () {
 
       it('can have a title', function () {
@@ -76,30 +57,6 @@
       it('should have an enable checkbox if an onEnabledChange callback is given', function () {
         args.onEnabledChange = function () {};
         overlay = new Overlay(args);
-=======
-    it('can be constructed', function () {
-      expect(overlay.getParent()).toBe(parent);
-      expect(overlay.getDimensions()).toBe(dimensions);
-      expect(overlay.getContent()).toContain(content);
-    });
-
-    it('can create an element containing plain text from content', function () {
-      expect(overlay._element.innerHTML).toContain(content);
-      expect(overlay._element.classList.contains('hidden')).toBe(false);
-    });
-
-    it('is attached to the parent node', function () {
-      expect(parent.children.length).toBe(1);
-      expect(parent.children[0].innerHTML).toContain(content);
-    });
-
-    it('has dimensions', function () {
-      expect(parent.children[0].style.top).toEqual('100px');
-      expect(parent.children[0].style.left).toEqual('200px');
-      expect(parent.children[0].style.height).toEqual('300px');
-      expect(parent.children[0].style.width).toEqual('400px');
-    });
->>>>>>> 76f34680
 
         var actual = getOverlayDom(),
             enableCb = actual.title.getElementsByClassName('enable-overlay')[0];
@@ -123,7 +80,6 @@
       });
     });
 
-<<<<<<< HEAD
     describe('Defaults', function () {
 
       beforeEach(function () {
@@ -131,9 +87,9 @@
       });
 
       it('can be constructed', function () {
-        expect(overlay._parent).toBe(parent);
-        expect(overlay._dimensions).toBe(dimensions);
-        expect(overlay._content).toBe(content);
+        expect(overlay.getParent()).toBe(parent);
+        expect(overlay.getDimensions()).toBe(dimensions);
+        expect(overlay.getContent()).toContain(content);
       });
 
       it('can create an element containing plain text from content', function () {
@@ -143,7 +99,6 @@
       });
 
       it('is attached to the parent node', function () {
-         // Check that the overlay was added correctly to the parent
         var actualOverlay = parent.getElementsByClassName('overlay')[0];
         expect(actualOverlay).not.toBeNull();
       });
@@ -167,16 +122,9 @@
       });
 
       it('can be removed', function() {
-        console.debug(parent.children);
         overlay.remove();
-        console.debug(parent.children);
         expect(parent.children.length).toBe(0);
       });
-=======
-    it('can be removed', function() {
-      overlay.remove();
-      expect(parent.children.length).toBe(0);
->>>>>>> 76f34680
     });
 
     describe ('can generate HTML', function () {
