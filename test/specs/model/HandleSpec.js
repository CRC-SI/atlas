define([
  'atlas/model/GeoEntity',
  'atlas/model/GeoPoint',
  // Code under test
  'atlas/model/Handle'
], function (GeoEntity, GeoPoint, Handle) {
  describe ('A Handle', function () {
    var handle,
        entity1,
        entity2,
        geoPoint,
<<<<<<< HEAD
        modifiers = ['translate']; // Only translate supported atm , 'rotate', 'scale'];
=======
        modifiers = ['translate']; // Only translation of Handles is supported currently.
>>>>>>> 7c748ee7

    // Override abstract render function.
    Handle.prototype.render = function () {};
    Handle.prototype.unrender = function () {};

    beforeEach (function () {
      entity1 = new GeoEntity({id: '001'});
      entity2 = new GeoEntity({id: '002'});
      geoPoint = new GeoPoint({longitude: 0, latitude: 0, elevation: 0});
      [entity1, entity2].forEach(function (entity) {
        spyOn(entity, 'show');
        modifiers.forEach(function (method) {
          spyOn(entity, method);
        });
      });
    });

    afterEach (function () {
      handle = null;
      entity1 = null;
      entity2 = null;
      geoPoint = null;
    });

    describe ('can be constructed', function () {
      it ('with a linked or target GeoEntity', function () {
        handle = new Handle({target: entity1});
        expect(handle).not.toBeNull();
        expect(handle.getTarget().getId()).toEqual(entity1.getId());
        expect(handle.getId()).toEqual('handle100000');
        handle = new Handle({target: geoPoint, owner: entity1});
        expect(handle).not.toBeNull();
        expect(handle.getOwner().getId()).toEqual(entity1.getId());
        expect(handle.getTarget()).toEqual(geoPoint);
        expect(handle.getId()).toEqual('handle100001');
      });

      it ('with a target GeoPoint and owner', function () {
        handle = new Handle({target: geoPoint, owner: entity1});
        expect(handle).not.toBeNull();
        expect(handle.getOwner().getId()).toEqual(entity1.getId());
        expect(handle.getTarget()).toEqual(geoPoint);
      });

      it ('but fails without a an owner', function () {
        var noArg = function () {
          return new Handle();
        };
        expect(noArg).toThrow();
        noArg = function () {
          return new Handle({target: null});
        };
        expect(noArg).toThrow();
      });

      it ('but fails with a non-Geopoint target', function () {
        var incorrectArg = function () {
          return new Handle({target: 'string', owner: entity1});
        };
        expect(incorrectArg).toThrow();
      });

      xit ('but fails if a GeoPoint is linked without an owner', function () {
        var incorrectArg = function () {
          return new Handle({target: geoPoint});
        };
        expect(incorrectArg).toThrow();
      });
    });

    describe ('delegates modification calls', function () {
      it ('when linked directly to a GeoEntity', function () {
        handle = new Handle({target: entity1});
        modifiers.forEach(function (method) {
          spyOn(handle, method).and.callThrough();
          handle[method]();
          expect(entity1[method].calls.count()).toEqual(1);
        });
        //expect(entity1.show.calls.count()).toEqual(3);
      });

      it ('when linked to a GeoPoint, which then updates the GeoEntity', function () {
        handle = new Handle({target: geoPoint, owner: entity1});
        spyOn(entity1, 'setDirty');
        handle.translate({longitude: 1, latitude: 1, elevation: 1});
        expect(entity1.setDirty).toHaveBeenCalledWith('vertices');
        //expect(entity1.show.calls.count()).toEqual(1);
      });
    });

    describe ('can be removed', function () {
      it ('from a single GeoEntity', function () {
        handle = new Handle({target: entity1});
        handle.remove();

        expect(handle.getOwner()).toBeNull();
        expect(handle.getTarget()).toBeNull();
        modifiers.forEach(function (method) {
          expect(handle[method]).toThrow();
          expect(entity1[method].calls.count()).toEqual(0);
        });
      });
    })
  }); // End 'A Handle'
});<|MERGE_RESOLUTION|>--- conflicted
+++ resolved
@@ -9,11 +9,7 @@
         entity1,
         entity2,
         geoPoint,
-<<<<<<< HEAD
-        modifiers = ['translate']; // Only translate supported atm , 'rotate', 'scale'];
-=======
         modifiers = ['translate']; // Only translation of Handles is supported currently.
->>>>>>> 7c748ee7
 
     // Override abstract render function.
     Handle.prototype.render = function () {};
