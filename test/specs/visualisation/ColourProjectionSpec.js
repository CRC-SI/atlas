define([
  'atlas/lib/tinycolor',
  'atlas/util/mixin',
  'atlas/model/Feature',
  'atlas/model/Colour',
  // Code under test.
  'atlas/visualisation/ColourProjection'
], function (tinycolor, mixin, Feature, Colour, ColourProjection) {
  var colourProj,
      someValues = {0: 0, 1: 1, 2: 2, 3: 3, 4: 4},
      someEntities,
      initialColour = Colour.GREEN,
      newColour = Colour.RED,
      args;

  describe('A ColourProjection', function () {
    beforeEach(function () {
<<<<<<< HEAD
     someEntities = {
          0: new Feature(0, {}),
          1: new Feature(1, {}),
          2: new Feature(2, {}),
          3: new Feature(3, {}),
          4: new Feature(4, {})
        };
=======
      someEntities = {
        0: new Feature(0, {}),
        1: new Feature(1, {}),
        2: new Feature(2, {}),
        3: new Feature(3, {}),
        4: new Feature(4, {})
      };
>>>>>>> 6a69da83
      for (var id in Object.keys(someEntities)) {
        // setHeight() normally returns the previously set height. In these tests we only
        // care about set and reset the height once, so the fixed return is okay.
        spyOn(someEntities[id], 'modifyStyle').andCallThrough();
      }
      args = {values: someValues, entities: someEntities};
    });

    afterEach(function () {
      colourProj = null;
      someEntities = {0: null, 1: null, 2: null};
    });

    describe('can be constructed', function () {

<<<<<<< HEAD
      it('for a discrete projection with a single codomain', function () {
        var codomain = {regressBy: 'hue', startProj: Colour.BLUE, endProj: Colour.RED};
        args = mixin({type: 'discrete', bins: 3, codomain: codomain}, args);
        colourProj = new ColourProjection(args);
        // Check that GeoEntities were binned correctly.
        // There are three bins and the values are in [0, 4].
        // Hence the three bins are 0: [0, 4/3), 1: [4/3, 8/3), and 2: [8/3, 4]
        expect(colourProj._attributes[0].binId).toEqual(parseInt(0,10));
        expect(colourProj._attributes[1].binId).toEqual(parseInt(0,10));
        expect(colourProj._attributes[2].binId).toEqual(parseInt(1,10));
        expect(colourProj._attributes[3].binId).toEqual(parseInt(2,10));
        expect(colourProj._attributes[4].binId).toEqual(parseInt(2,10));
        expect(colourProj._stats[0].entityIds).toEqual(['0', '1']);
        expect(colourProj._stats[1].entityIds).toEqual(['2']);
        expect(colourProj._stats[2].entityIds).toEqual(['3', '4']);
      });

      describe('by default', function () {
        // TODO(bpstudds): Modify tests so the expected values are not hardcoded.

        beforeEach(function () {
          colourProj = new ColourProjection({values: someValues, entities: someEntities});
        });

        describe('and render effects', function () {
          it('to all it\'s GeoEntities', function () {
            var ids = Object.keys(someEntities);
            colourProj.render();
            for (var i = 0; i < ids.length; i++) {
              var id = ids[i];
              expect(someEntities[id].modifyStyle).toHaveBeenCalledWith({fill: newColour});
              expect(someEntities[id].modifyStyle.calls.length).toEqual(1);
              expect(someEntities[id]._style._fillColour).toEqual(newColour);
            }
          });

          it('to a subset of it\'s GeoEntities', function () {
            var ids = [0, 2];
            colourProj.render(ids);
            for (var i = 0; i < ids.length; i++) {
              var id = ids[i];
              expect(someEntities[id].modifyStyle).toHaveBeenCalledWith({fill: newColour});
              expect(someEntities[id].modifyStyle.calls.length).toEqual(1);
              expect(someEntities[id]._style._fillColour).toEqual(newColour);
            }
          });

          it('to one of it\'s GeoEntities', function () {
            var id = 1;
            colourProj.render(id);
            expect(someEntities[id].modifyStyle).toHaveBeenCalledWith({fill: newColour});
            expect(someEntities[id].modifyStyle.calls.length).toEqual(1);
            expect(someEntities[id]._style._fillColour).toEqual(newColour);
          });
        }); // End 'and render effects'.
      }); // End 'by default'.
    }); // End 'can be constructed'.

=======
      describe('for a discrete projection', function () {
        it('with a fixed codomain', function () {
          var codomain = {fixedProj: Colour.RED};
          args = mixin({type: 'discrete', bins: 3, codomain: codomain}, args);
          colourProj = new ColourProjection(args);
          colourProj.render();
          expect(colourProj._entities[0].modifyStyle).toHaveBeenCalledWith({fill: Colour.RED});
          expect(colourProj._entities[2].modifyStyle).toHaveBeenCalledWith({fill: Colour.RED});
          expect(colourProj._entities[4].modifyStyle).toHaveBeenCalledWith({fill: Colour.RED});
        });

        it('with a single codomain', function () {
          var codomain = {regressBy: 'hue', startProj: Colour.BLUE, endProj: Colour.RED};
          args = mixin({type: 'discrete', bins: 3, codomain: codomain}, args);
          colourProj = new ColourProjection(args);
          colourProj.render();
          // Check that GeoEntities were binned correctly.
          // There are three bins and the values are in [0, 4].
          // Hence the three bins are 0: [0, 4/3), 1: [4/3, 8/3), and 2: [8/3, 4]
          expect(colourProj._attributes[0].binId).toEqual(0);
          expect(colourProj._attributes[1].binId).toEqual(0);
          expect(colourProj._attributes[2].binId).toEqual(1);
          expect(colourProj._attributes[3].binId).toEqual(2);
          expect(colourProj._attributes[4].binId).toEqual(2);
          expect(colourProj._stats[0].entityIds).toEqual(['0', '1']);
          expect(colourProj._stats[1].entityIds).toEqual(['2']);
          expect(colourProj._stats[2].entityIds).toEqual(['3', '4']);
          expect(colourProj._entities[0].modifyStyle).toHaveBeenCalledWith({fill: Colour.BLUE});
          //expect(colourProj._entities[2].modifyStyle).toHaveBeenCalledWith({fill: Colour.BLUE});
          expect(colourProj._entities[4].modifyStyle).toHaveBeenCalledWith({fill: Colour.RED});
        });
      }); // End 'for a discrete projection'.

      describe('for a continuous projection', function () {
        it('with a single codomain', function () {
          var codomain = {regressBy: 'hue', startProj: Colour.BLUE, endProj: Colour.GREEN};
          args = mixin({type: 'continuous', codomain: codomain}, args);
          colourProj = new ColourProjection(args);
          colourProj.render();
          expect(colourProj._attributes[0].binId).toEqual(0);
          expect(colourProj._attributes[1].binId).toEqual(0);
          expect(colourProj._attributes[2].binId).toEqual(0);
          expect(colourProj._attributes[3].binId).toEqual(0);
          expect(colourProj._attributes[4].binId).toEqual(0);
          expect(colourProj._stats[0].entityIds).toEqual(['0', '1', '2', '3', '4']);
          expect(colourProj._entities[0].modifyStyle).toHaveBeenCalledWith({fill: Colour.BLUE});
          //expect(colourProj._entities[2].modifyStyle).toHaveBeenCalledWith({fill: Colour.BLUE});
          expect(colourProj._entities[4].modifyStyle).toHaveBeenCalledWith({fill: Colour.GREEN});
        })
      });

      describe('by default', function () {
        // TODO(bpstudds): Modify tests so the expected values are not hardcoded.

        beforeEach(function () {
          colourProj = new ColourProjection({values: someValues, entities: someEntities});
        });

        describe('and render effects', function () {
          it('to all it\'s GeoEntities', function () {
            var ids = Object.keys(someEntities);
            colourProj.render();
            for (var i = 0; i < ids.length; i++) {
              var id = ids[i];
              expect(someEntities[id].modifyStyle).toHaveBeenCalledWith({fill: newColour});
              expect(someEntities[id].modifyStyle.calls.length).toEqual(1);
              expect(someEntities[id]._style._fillColour).toEqual(newColour);
            }
          });

          it('to a subset of it\'s GeoEntities', function () {
            var ids = [0, 2];
            colourProj.render(ids);
            for (var i = 0; i < ids.length; i++) {
              var id = ids[i];
              expect(someEntities[id].modifyStyle).toHaveBeenCalledWith({fill: newColour});
              expect(someEntities[id].modifyStyle.calls.length).toEqual(1);
              expect(someEntities[id]._style._fillColour).toEqual(newColour);
            }
          });

          it('to one of it\'s GeoEntities', function () {
            var id = 1;
            colourProj.render(id);
            expect(someEntities[id].modifyStyle).toHaveBeenCalledWith({fill: newColour});
            expect(someEntities[id].modifyStyle.calls.length).toEqual(1);
            expect(someEntities[id]._style._fillColour).toEqual(newColour);
          });
        }); // End 'and render effects'.
      }); // End 'by default'.
    }); // End 'can be constructed'.

>>>>>>> 6a69da83
    describe('when constructed can unrender effects', function () {
      beforeEach(function () {
        colourProj = new ColourProjection({values: someValues, entities: someEntities});
        colourProj.render();
      });

      it('to all it\'s GeoEntities', function () {
        var ids = Object.keys(someEntities);
        colourProj.unrender();
        // Expect to be changed
        for (var i = 0; i < ids.length; i++) {
          var id = ids[i];
          expect(someEntities[id].modifyStyle).toHaveBeenCalledWith({fill: initialColour});
          expect(someEntities[id].modifyStyle.calls.length).toEqual(2);
          expect(someEntities[id]._style._fillColour).toEqual(initialColour);
        }
      });

      it('to a subset of it\'s GeoEntities', function () {
        var ids = [0, 2];
        colourProj.unrender(ids);
        // Expect to be changed
        for (var i = 0; i < ids.length; i++) {
          var id = ids[i];
          expect(someEntities[id].modifyStyle).toHaveBeenCalledWith({fill: initialColour});
          expect(someEntities[id].modifyStyle.calls.length).toEqual(2);
          expect(someEntities[id]._style._fillColour).toEqual(initialColour);
        }
        // Expect to be unchanged
        expect(someEntities[1].modifyStyle.calls.length).toEqual(1);
      });

      it('to one of it\'s GeoEntities', function () {
        var id = 1;
        colourProj.unrender(id);
        expect(someEntities[id].modifyStyle).toHaveBeenCalledWith({fill: initialColour});
        expect(someEntities[id].modifyStyle.calls.length).toEqual(2);
        expect(someEntities[id]._style._fillColour).toEqual(initialColour);
        // Expect to be unchanged
        [0, 2].forEach(function (id) {
          expect(someEntities[id].modifyStyle.calls.length).toEqual(1);
        });
      });
    }); // End 'can unrender effects'
  }); // End 'A ColourProjection'
});<|MERGE_RESOLUTION|>--- conflicted
+++ resolved
@@ -15,15 +15,6 @@
 
   describe('A ColourProjection', function () {
     beforeEach(function () {
-<<<<<<< HEAD
-     someEntities = {
-          0: new Feature(0, {}),
-          1: new Feature(1, {}),
-          2: new Feature(2, {}),
-          3: new Feature(3, {}),
-          4: new Feature(4, {})
-        };
-=======
       someEntities = {
         0: new Feature(0, {}),
         1: new Feature(1, {}),
@@ -31,7 +22,6 @@
         3: new Feature(3, {}),
         4: new Feature(4, {})
       };
->>>>>>> 6a69da83
       for (var id in Object.keys(someEntities)) {
         // setHeight() normally returns the previously set height. In these tests we only
         // care about set and reset the height once, so the fixed return is okay.
@@ -47,66 +37,6 @@
 
     describe('can be constructed', function () {
 
-<<<<<<< HEAD
-      it('for a discrete projection with a single codomain', function () {
-        var codomain = {regressBy: 'hue', startProj: Colour.BLUE, endProj: Colour.RED};
-        args = mixin({type: 'discrete', bins: 3, codomain: codomain}, args);
-        colourProj = new ColourProjection(args);
-        // Check that GeoEntities were binned correctly.
-        // There are three bins and the values are in [0, 4].
-        // Hence the three bins are 0: [0, 4/3), 1: [4/3, 8/3), and 2: [8/3, 4]
-        expect(colourProj._attributes[0].binId).toEqual(parseInt(0,10));
-        expect(colourProj._attributes[1].binId).toEqual(parseInt(0,10));
-        expect(colourProj._attributes[2].binId).toEqual(parseInt(1,10));
-        expect(colourProj._attributes[3].binId).toEqual(parseInt(2,10));
-        expect(colourProj._attributes[4].binId).toEqual(parseInt(2,10));
-        expect(colourProj._stats[0].entityIds).toEqual(['0', '1']);
-        expect(colourProj._stats[1].entityIds).toEqual(['2']);
-        expect(colourProj._stats[2].entityIds).toEqual(['3', '4']);
-      });
-
-      describe('by default', function () {
-        // TODO(bpstudds): Modify tests so the expected values are not hardcoded.
-
-        beforeEach(function () {
-          colourProj = new ColourProjection({values: someValues, entities: someEntities});
-        });
-
-        describe('and render effects', function () {
-          it('to all it\'s GeoEntities', function () {
-            var ids = Object.keys(someEntities);
-            colourProj.render();
-            for (var i = 0; i < ids.length; i++) {
-              var id = ids[i];
-              expect(someEntities[id].modifyStyle).toHaveBeenCalledWith({fill: newColour});
-              expect(someEntities[id].modifyStyle.calls.length).toEqual(1);
-              expect(someEntities[id]._style._fillColour).toEqual(newColour);
-            }
-          });
-
-          it('to a subset of it\'s GeoEntities', function () {
-            var ids = [0, 2];
-            colourProj.render(ids);
-            for (var i = 0; i < ids.length; i++) {
-              var id = ids[i];
-              expect(someEntities[id].modifyStyle).toHaveBeenCalledWith({fill: newColour});
-              expect(someEntities[id].modifyStyle.calls.length).toEqual(1);
-              expect(someEntities[id]._style._fillColour).toEqual(newColour);
-            }
-          });
-
-          it('to one of it\'s GeoEntities', function () {
-            var id = 1;
-            colourProj.render(id);
-            expect(someEntities[id].modifyStyle).toHaveBeenCalledWith({fill: newColour});
-            expect(someEntities[id].modifyStyle.calls.length).toEqual(1);
-            expect(someEntities[id]._style._fillColour).toEqual(newColour);
-          });
-        }); // End 'and render effects'.
-      }); // End 'by default'.
-    }); // End 'can be constructed'.
-
-=======
       describe('for a discrete projection', function () {
         it('with a fixed codomain', function () {
           var codomain = {fixedProj: Colour.RED};
@@ -199,7 +129,6 @@
       }); // End 'by default'.
     }); // End 'can be constructed'.
 
->>>>>>> 6a69da83
     describe('when constructed can unrender effects', function () {
       beforeEach(function () {
         colourProj = new ColourProjection({values: someValues, entities: someEntities});
