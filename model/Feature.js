--- conflicted
+++ resolved
@@ -91,14 +91,9 @@
   };
 
   /**
-<<<<<<< HEAD
-   * Set the extruded height of the Feature to form a prism.
-   * @param {Number} height The extruded height of the feature.
-   * @returns {Number} The previous height.
-=======
    * Sets the extruded height of the Feature to form a prism.
    * @param {Number} height - The extruded height of the feature.
->>>>>>> bee550b6
+   * @returns {Number} The previous height.
    */
   Feature.prototype.setHeight = function (height) {
     var oldHeight = this._height;
