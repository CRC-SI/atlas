--- conflicted
+++ resolved
@@ -58,14 +58,9 @@
     this._renderManager = args.renderManager;
 
     /**
-<<<<<<< HEAD
      * The EventManager object for the GeoEntity.
      * @type {atlas/event/EventManager}
      * @private
-=======
-     * The EventManager object for this GeoEntity.
-     * @type {atlas/render/EventManager}
->>>>>>> 834b0706
      */
     this._eventManager = args.eventManager;
 
