{
<<<<<<< HEAD
  "folders": [
    {
      "follow_symlinks": true,
      "path": ".",
      "folder_exclude_patterns": [
        "coverage",
        "docs",
        "atlas/lib",
        "dist",
        ".idea",
        ".sonar",
        "node_modules"
      ]
    }
  ]
}
=======
  "folders": [{
    "follow_symlinks": true,
    "path": ".",
    "folder_exclude_patterns": [
      "coverage",
      "docs",
      "lib",
      "dist"
    ]
  }]
}
>>>>>>> 5a03f8a8
<|MERGE_RESOLUTION|>--- conflicted
+++ resolved
@@ -1,5 +1,4 @@
 {
-<<<<<<< HEAD
   "folders": [
     {
       "follow_symlinks": true,
@@ -15,17 +14,4 @@
       ]
     }
   ]
-}
-=======
-  "folders": [{
-    "follow_symlinks": true,
-    "path": ".",
-    "folder_exclude_patterns": [
-      "coverage",
-      "docs",
-      "lib",
-      "dist"
-    ]
-  }]
-}
->>>>>>> 5a03f8a8
+}