*.sublime-workspace
*.unity3d


# Generated files #
###################
/bower_components
/coverage/*
/dist
/docs/site
/jsdocs
/lib
/node_modules
/src/main.js
/.build*
/.sonar

# Misc #
########
*.iml
*.swp

# Compiled source #
###################
*.com
*.class
*.dll
*.exe
*.o
*.so

# Packages #
############
# it's better to unpack these files and commit the raw source
# git has its own built in compression methods
*.7z
*.dmg
*.gz
*.iso
*.rar
*.tar
*.zip

# Logs and databases #
######################
*.log
*.sql
*.sqlite

# OS generated files #
######################
.DS_Store
.DS_Store?
._*
.Spotlight-V100
.Trashes
ehthumbs.db
Thumbs.db

# Misc #
############
.svn

# IDE #
#######
.settings
.idea
<<<<<<< HEAD
=======
*.unity3d
.build*
>>>>>>> 955e8654
<|MERGE_RESOLUTION|>--- conflicted
+++ resolved
@@ -64,9 +64,4 @@
 # IDE #
 #######
 .settings
-.idea
-<<<<<<< HEAD
-=======
-*.unity3d
-.build*
->>>>>>> 955e8654
+.idea