--- conflicted
+++ resolved
@@ -150,14 +150,12 @@
       } else {
         this._vertices = defaultValue(polygonData.vertices, []);
       }
-<<<<<<< HEAD
       // Don't have closed polygons.
       if (this._vertices.first === this._vertices.last) {
         this._vertices.pop();
-=======
+      }
       if (polygonData.holes) {
         this._holes = polygonData.holes;
->>>>>>> b009cc58
       }
       this._height = parseFloat(polygonData.height) || this._height;
       this._elevation = parseFloat(polygonData.elevation) || this._elevation;
