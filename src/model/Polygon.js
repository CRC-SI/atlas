--- conflicted
+++ resolved
@@ -172,12 +172,7 @@
      * @param {Number} elevation - The elevation of the base of the polygon.
      */
     setElevation: function (elevation) {
-<<<<<<< HEAD
-      if (elevation === this._elevation) { return; }
-      if (typeof elevation === 'number') {
-=======
       if (typeof elevation === 'number' && this._elevation !== elevation) {
->>>>>>> 7157428d
         this._elevation = elevation;
         this.setDirty('vertices');
       }
@@ -195,12 +190,7 @@
      * @param {Number} height The extruded height of the building.
      */
     setHeight: function (height) {
-<<<<<<< HEAD
-      if (height === this._height) { return; }
-      if (typeof height === 'number') {
-=======
       if (typeof height === 'number' && this._height !== height) {
->>>>>>> 7157428d
         this._height = height;
         this.setDirty('vertices');
       }
