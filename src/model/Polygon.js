--- conflicted
+++ resolved
@@ -400,12 +400,8 @@
      * Causes the Polygon to be rendered with the selection style.
      */
     onSelect: function() {
-<<<<<<< HEAD
-      this.setStyle(Polygon.SELECTED_STYLE());
+      this.setStyle(Polygon.getSelectedStyle());
       this.setDirty('style');
-=======
-      this.setStyle(Polygon.getSelectedStyle());
->>>>>>> 40770e83
     },
 
     /**
@@ -414,12 +410,8 @@
      * the <code>getDefaultStyle</code>.
      */
     onDeselect: function() {
-<<<<<<< HEAD
-      this.setStyle(this._previousStyle || Polygon.DEFAULT_STYLE());
+      this.setStyle(this._previousStyle || Polygon.getDefaultStyle());
       this.setDirty('style');
-=======
-      this.setStyle(this._previousStyle || Polygon.getDefaultStyle());
->>>>>>> 40770e83
     }
   });
 
