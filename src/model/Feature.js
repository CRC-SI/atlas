define([
  'atlas/util/default',
  'atlas/util/DeveloperError',
  'atlas/util/mixin',
  'atlas/model/Colour',
  'atlas/model/Mesh',
  'atlas/model/Polygon',
  'atlas/model/Style',
  // Base class.
  './GeoEntity'
], function(defaultValue, DeveloperError, mixin, Colour, Mesh, Polygon, Style, GeoEntity) {

  /**
   * @classdesc A Feature represents an entity that can be visualised either
   * as a 2D line, 2D footprint, an 3D extrusion of said footprint, or a 3D mesh.
   *
   * @param {Number} id - The ID of this Feature.
   * @param {Object} args - Parameters describing the feature.
   * @param {atlas.render.RenderManager} args.renderManager - The RenderManager object responsible for rendering the Feature.
   * @param {atlas.events.EventManager} args.eventManager - The EventManager object responsible for the event system.
   * @param {String|Array.<atlas.model.Vertex>} [args.footprint=null] - Either a WKT string or array of Vertices describing the footprint polygon.
   * @param {atlas.model.Mesh} [args.mesh=null] - The Mesh object for the Feature.
   * @param {Number} [args.height=0] - The extruded height when displaying as a extruded polygon.
   * @param {Number} [args.elevation=0] - The elevation (from the terrain surface) to the base of the Mesh or Polygon.
   * @param {Boolean} [args.show=false] - Whether the feature should be initially shown when created.
   * @param {String} [args.displayMode='footprint'] - Initial display mode of feature, one of 'footprint', 'extrusion' or 'mesh'.
   *
   * @see {@link atlas.model.Polygon}
   * @see {@link atlas.model.Mesh}
   *
   * @class atlas.model.Feature
   * @extends atlas.model.GeoEntity
   */
  var Feature = mixin(GeoEntity.extend(/** @lends atlas.model.Feature# */ {

    /**
     * The 2D line of this Feature.
     * @type {atlas.model.Line}
     * @protected
     */
    _line: null,

    /**
     * The 2D footprint of this Feature.
     * @type {atlas.model.Polygon}
     * @protected
     */
    _footprint: null,

    /**
     * 3D mesh of this Feature.
     * @type {atlas.model.Mesh}
     * @protected
     */
    _mesh: null,

    /**
     * The extrusion height of the Feature.
     * @type {Number}
     * @protected
     */
    _height: null,

    /**
     * The elevation of the Feature.
     * @type {Number}
     * @protected
     */
    _elevation: null,

    /**
     * The Style to apply to the Feature.
     * @type {atlas.model.Style}
     * @protected
     */
    _style: null,

    /**
     * The display mode of the Feature. One of 'line', 'footprint', 'extrusion' or 'mesh'.
     * Mesh trumps Footprint, which trumps Line if they are both defined in terms of which is
     * displayed by default.
     * @type {String}
     * @protected
     */
    _displayMode: null,

    /**
     * Whether the Feature is initially visible.
     * @type {Boolean}
     * @protected
     */
    _visible: false,

    _init: function(id, args) {
      this._super(id, args);
      this._visible = defaultValue(args.show, false);
      if (args.line) {
        this._displayMode = defaultValue(args.displayMode, 'line');
      }
      if (args.footprint){
        this._displayMode = defaultValue(args.displayMode, 'extrusion');
      }
      if (args.mesh) {
        this._displayMode = defaultValue(args.displayMode, 'mesh');
      }
<<<<<<< HEAD
      this._height = parseFloat(args.height) || 0.0;
      this._elevation = parseFloat(args.elevation) || 0.0;
      this._style = args.style || new Style(Colour.GREEN, Colour.GREEN, 1);
=======
//      this._height = parseFloat(args.height) || 0.0;
//      this._elevation = parseFloat(args.elevation) || 0.0;
//      this._style = args.style || Feature.DEFAULT_STYLE;
>>>>>>> 22be52c4
    },

    // -------------------------------------------
    // GETTERS AND SETTERS
    // -------------------------------------------

    getArea: function() {
      var area = undefined;
      if (this._displayMode === 'footprint' || this._displayMode === 'extrusion') {
        area = this._footprint.getArea();
      } else if (this._displayMode === 'mesh') {
        area = this._mesh.getArea();
      }
      return area;
    },

    getCentroid: function() {
      var form = this.getForm();
      return form && form.getCentroid();
    },

    getForm: function() {
      var form = undefined;
      if (this._displayMode === 'footprint' || this._displayMode === 'extrusion') {
        form = this._footprint;
      } else if (this._displayMode === 'mesh') {
        form = this._mesh;
      }
      return form;
    },

    // All dirty state logic should be delegated to the current centroid.

    _delegateToForm: function(method, args) {
      var form = this.getForm();
      return form && form[method].apply(form, args);
    },

    isRenderable: function() {
      this._delegateToForm('isRenderable', arguments);
    },

    isDirty: function() {
      this._delegateToForm('isDirty', arguments);
    },

    setDirty: function() {
      this._delegateToForm('setDirty', arguments);
    },

    clean: function() {
      this._delegateToForm('clean', arguments);
    },

    /**
     * Sets the elevation of the base of the feature.
     * @param {Number} elevation - The elevation of the feature.
     */
    setElevation: function(elevation) {
      this.setDirty('vertices');
      this._elevation = elevation;
      this.show();
    },

    /**
     * @returns {number} The elevation of the base of the feature.
     */
    getElevation: function() {
      return this._elevation;
    },

    setFootprint: function(footprint) {
      if (!footprint instanceof Polygon) {
        throw new DeveloperError('Can only assign Polygon to footprint');
      }
      this._footprint = footprint;
    },

    /**
     * Sets the extruded height of the Feature to form a prism.
     * @param {Number} height - The extruded height of the feature.
     * @returns {Number} The previous height.
     */
    setHeight: function(height) {
      // TODO(aramk) Fail if it's not an extrusion.
      var oldHeight = this._height;
      this._height = height;
      this.setDirty('vertices');
      this.show();
      return oldHeight;
    },

    /**
     * @returns {number} The extruded height of the Feature to form a prism.
     */
    getHeight: function() {
      return this._height;
    },

    setMesh: function(mesh) {
      if (!mesh instanceof Mesh) {
        throw new DeveloperError('Can only assign Mesh to mesh.');
      }
      this._mesh = mesh;
    },

    // -------------------------------------------
    // MODIFIERS
    // -------------------------------------------

    /**
     * Modifies specific components of the Feature's style.
     * @param {Object} args - The new values for the Style components.
     * @param {atlas.model.Colour} [args.fillColour] - The new fill colour.
     * @param {atlas.model.Colour} [args.borderColour] - The new border colour.
     * @param {Number} [args.borderWidth] - The new border width colour.
     * @returns {atlas.model.Style} - The old style.
     */
    modifyStyle: function(args) {
      // Call version on superclass GeoEntity to do the heavy lifting...
      var oldStyle = this._super(args);
      // ... and propagate the change to Feature's footprint and mesh if they exist.
      this._line && this._line.setStyle(this._style);
      this._footprint && this._footprint.setStyle(this._style);
      this._mesh && this._mesh.setStyle(this._style);
      return oldStyle;
    },

    /**
     * Renders the Feature using its footprint.
     * @see {@link atlas.model.Polygon}
     */
    showAsFootprint: function() {
      this._displayMode = 'footprint';
      this.show();
    },

    /**
     * Renders the Feature using its extruded footprint.
     * @see {@link atlas.model.Polygon}
     */
    showAsExtrusion: function() {
      this._displayMode = 'extrusion';
      this.show();
    },

    /**
     * Renders the Feature using its mesh.
     * @see {@link atlas.model.Mesh}
     */
    showAsMesh: function() {
      this._displayMode = 'mesh';
      this.show();
    },

    /**
     * Translates the Feature.
     * @see {@link atlas.model.GeoEntity#translate}
     * @param {atlas.model.Vertex} translation - The vector to translate the Feature by.
     */
    translate: function(translation) {
      this._footprint && this._footprint.translate(translation);
      this._mesh && this._mesh.translate(translation);
    },

    /**
     * Scales the Feature.
     * @see {@link atlas.model.GeoEntity#scale}
     * @param {atlas.model.Vertex} scale - The vector to scale the Feature by.
     */
    scale: function(scale) {
      this._footprint && this._footprint.scale(scale);
      this._mesh && this._mesh.scale(scale);
    },

    /**
     * Rotates the Feature.
     * @see {@link atlas.model.GeoEntity#rotate}
     * @param {atlas.model.Vertex} rotation - The vector to rotate the Feature by.
     */
    rotate: function(rotation) {
      this._footprint && this._footprint.rotate(rotation);
      this._mesh && this._mesh.rotate(rotation);
    },

    /**
     * Clean up the Feature so it can be deleted by the RenderManager.
     */
    remove: function() {
      // TODO(aramk) switch to Resig's Extend.js
      Feature.base.remove.apply(this, arguments);
      // Remove mesh and footprint.
      if (this._mesh !== null) {
        this._mesh.remove();
        this._mesh = null;
      }
      if (this._footprint !== null) {
        this._footprint.remove();
        this._footprint = null;
      }
    },

    // -------------------------------------------
    // BEHAVIOUR
    // -------------------------------------------

    /**
     * Handles the behaviour of the Feature when it is selected.
     */
    onSelect: function() {
      this._footprint && this._footprint.onSelect();
      this._mesh && this._mesh.onSelect();
    },

    /**
     * Handles the behaviour of the Feature when it is deselected.
     */
    onDeselect: function() {
      this._footprint && this._footprint.onDeselect();
      this._mesh && this._mesh.onDeselect();
    },

    /**
     * Shows the Feature depending on its current <code>_displayMode</code>.
     */
    show: function() {
      // TODO(aramk) delegate this to the setHeight setElevation.
      if (this._displayMode === 'line') {
        this._mesh && this._mesh.hide();
        this._footprint && this._footprint.hide();
        if (this._line) {
          this._visible = this._line.show();
        }
      } else if (this._displayMode === 'footprint') {
        this._mesh && this._mesh.hide();
        this._line && this._line.hide();
        if (this._footprint) {
          this._footprint.setHeight(0);
          this._visible = this._footprint.show();
        }
      } else if (this._displayMode === 'extrusion') {
        this._mesh && this._mesh.hide();
        this._line && this._line.hide();
        if (this._footprint) {
          this._footprint.setHeight(this._height);
          this._footprint.setElevation(this._elevation);
          this._visible = this._footprint.show();
        }
      } else if (this._displayMode === 'mesh') {
        this._footprint && this._footprint.hide();
        this._line && this._line.hide();
        if (this._mesh) {
          this._visible = this._mesh.show();
        }
      }
      return this._visible;
    },

    /**
     * Hides the Feature.
     */
    hide: function() {
      this._visible = false;
      if (this._footprint) {
        this._footprint.hide();
      }
      if (this._mesh) {
        this._mesh.hide();
      }
    }
  }), // End class instance definition.

      // -------------------------------------------
      // STATICS
      // -------------------------------------------

      {
        DEFAULT_STYLE: function () { return new Style(Colour.GREEN, Colour.GREEN, 1); }
      }
  ); // End class mixin;

  return Feature;
});<|MERGE_RESOLUTION|>--- conflicted
+++ resolved
@@ -103,15 +103,9 @@
       if (args.mesh) {
         this._displayMode = defaultValue(args.displayMode, 'mesh');
       }
-<<<<<<< HEAD
-      this._height = parseFloat(args.height) || 0.0;
-      this._elevation = parseFloat(args.elevation) || 0.0;
-      this._style = args.style || new Style(Colour.GREEN, Colour.GREEN, 1);
-=======
 //      this._height = parseFloat(args.height) || 0.0;
 //      this._elevation = parseFloat(args.elevation) || 0.0;
 //      this._style = args.style || Feature.DEFAULT_STYLE;
->>>>>>> 22be52c4
     },
 
     // -------------------------------------------
