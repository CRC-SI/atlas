--- conflicted
+++ resolved
@@ -1,16 +1,9 @@
 define([
-  'atlas/util/Class',
+  'atlas/lib/utility/Log',
+  'atlas/lib/utility/Setter',
+  'atlas/model/GeoEntity',
   'atlas/util/DeveloperError',
-  'atlas/util/mixin',
-  'atlas/model/GeoEntity',
-<<<<<<< HEAD
-  'atlas/lib/utility/Log'
-], function(Class, DeveloperError, mixin, GeoEntity, Log) {
-=======
-  'atlas/model/Vertex',
-  'atlas/lib/utility/Log'
-], function(Class, DeveloperError, mixin, GeoEntity, Vertex, Log) {
->>>>>>> 86820c9a
+], function(Log, Setter, GeoEntity, DeveloperError) {
 
   /**
    * @typedef atlas.model.Handle
@@ -188,7 +181,7 @@
      * See {@link atlas.model.GeoEntity} for arguments format.
      */
     translate: function(translation, args) {
-      args = mixin({
+      args = Setter.mixin({
         delegate: true
       }, args);
       args.delegate && this._delegateToTarget('translate', arguments);
