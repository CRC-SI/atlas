--- conflicted
+++ resolved
@@ -1,21 +1,16 @@
 define([
   'atlas/model/Vertex',
   'atlas/util/AtlasMath',
-<<<<<<< HEAD
   'atlas/util/Class',
   'atlas/util/mixin',
   'atlas/util/DeveloperError'
 ], function(Vertex, AtlasMath, Class, mixin, DeveloperError) {
-=======
-  'atlas/util/Class'
-], function (Vertex, AtlasMath, Class) {
 
   /**
    * @typedef atlas.model.GeoPoint
    * @ignore
    */
   var GeoPoint;
->>>>>>> 8a5f6a23
 
   /**
    * @classdesc The GeoPoint class represents a geospatial location on a globe. The location
@@ -25,12 +20,8 @@
    * @param {Number} [elevation=0] - The GeoPoint's elevation in decimal degrees.
    * @class atlas.model.GeoPoint
    */
-<<<<<<< HEAD
-  var GeoPoint = Class.extend(/** @lends atlas.model.GeoPoint# */ {
-=======
-  GeoPoint = Class.extend( /** @lends atlas.model.GeoPoint# */ {
+  GeoPoint = Class.extend(/** @lends atlas.model.GeoPoint# */ {
 
->>>>>>> 8a5f6a23
     /**
      * The GeoPoint's latitude in decimal degrees.
      * @type {Number}
@@ -52,38 +43,56 @@
     /*
      * Constructs a new GeoPoint object.
      */
-<<<<<<< HEAD
     _init: function() {
       if (typeof arguments[0] === 'object') {
-        this._setFromObject(arguments[0]);
+        this._setFromObject.apply(this, arguments);
       } else {
         this._setFromArgs.apply(this, arguments);
       }
     },
 
     _setFromObject: function(args) {
-      this._setFromArgs(args.latitude || args.lat, args.longitude || args.lng,
-              args.elevation || args.height);
+      if (args.x !== undefined) {
+        this._setFromArgs(args.x, args.y, args.z);
+      } else {
+        this._setFromArgs(args.latitude || args.lat, args.longitude || args.lng,
+                args.elevation || args.height);
+      }
     },
 
-    _setFromArgs: function(lat, lng, elevation) {
-      this.latitude = parseFloat(lat) || 0.0;
-      this.longitude = parseFloat(lng) || 0.0;
-=======
-    _init: function (latitude, longitude, elevation) {
-      if (latitude.latitude !== undefined) {
-        longitude = latitude.longitude;
-        elevation = latitude.elevation;
-        latitude = latitude.latitude;
-      } else if (latitude.x) {
-        longitude = latitude.y;
-        elevation = latitude.z;
-        latitude = latitude.x;
-      }
+    _setFromArgs: function(latitude, longitude, elevation) {
       this.latitude = parseFloat(latitude) || 0.0;
       this.longitude = parseFloat(longitude) || 0.0;
->>>>>>> 8a5f6a23
       this.elevation = parseFloat(elevation) || 0.0;
+    },
+
+    // -------------------------------------------------
+    // OPERATIONS
+    // -------------------------------------------------
+
+    /**
+     * Subtracts a GeoPoint from this GeoPoint
+     * @param {atlas.model.GeoPoint} other
+     * @returns {atlas.model.GeoPoint}
+     */
+    subtract: function(other) {
+      return new GeoPoint(this.latitude - other.latitude,
+              this.longitude - other.longitude,
+              this.elevation - other.elevation);
+    },
+
+    // -------------------------------------------
+    // MODIFIERS
+    // -------------------------------------------
+
+    /**
+     * Translates this GeoPoint by a given difference in latitude and longitude.
+     * @param {atlas.model.GeoPoint | {latitude, longitude}} other
+     * @returns {atlas.model.GeoPoint}
+     */
+    translate: function(other) {
+      return new GeoPoint(this.latitude + other.latitude,
+              this.longitude + other.longitude, this.elevation);
     },
 
     // -------------------------------------------
@@ -99,42 +108,40 @@
     },
 
     /**
-     * @returns {atlas.model.GeoPoint} A clone of this point with degrees converted to radians.
+     * @returns {atlas.model.GeoPoint} The GeoPoint with latitude and longitude converted to Radians.
      */
-    toRadians: function () {
-      var point = new GeoPoint(this);
-      point.latitude = AtlasMath.toRadians(point.latitude);
-      point.longitude = AtlasMath.toRadians(point.longitude);
-      return point;
+    toRadians: function() {
+      return new GeoPoint(AtlasMath.toRadians(this.latitude),
+          AtlasMath.toRadians(this.longitude), this.elevation);
     },
 
-<<<<<<< HEAD
-    toDmsString: function() {
-=======
     /**
      * @returns {{degrees: Number, minutes: Number, seconds: Number}}
      * The GeoPoint as a map to degrees, minutes, and seconds values.
      */
-    toDmsString: function () {
->>>>>>> 8a5f6a23
+    toDmsString: function() {
       throw 'GeoPoint.toDmsString not yet implemented.';
-    },
+    }
 
-    /**
-     * @returns {atlas.model.GeoPoint} The GeoPoint with latitude and longitude converted to Radians.
-     */
-    toRadians: function () {
-      return new GeoPoint(AtlasMath.toRadians(this.latitude),
-          AtlasMath.toRadians(this.longitude), this.elevation);
-    },
-
-<<<<<<< HEAD
   });
 
   return mixin(GeoPoint, {
     // -------------------------------------------
     // STATICS
     // -------------------------------------------
+
+    /**
+     * Constructs a new {@link GeoPoint} from an object containing properties for latitude,
+     * longitude (both in radians), and height.
+     * @returns {atlas.model.GeoPoint}
+     */
+    fromRadians: function(pos) {
+      var point = new GeoPoint(pos);
+      point.latitude = AtlasMath.toDegrees(point.latitude);
+      point.longitude = AtlasMath.toDegrees(point.longitude);
+      return point;
+    },
+
     /**
      * Constructs a new GeoPoint from a Vertex object.
      * @param {atlas.model.Vertex} vertex - The vertex.
@@ -147,79 +154,18 @@
       if (!vertex) {
         return new GeoPoint();
       }
-      return new GeoPoint(vertex.y, vertex.x, vertex.y);
+      return new GeoPoint(vertex.x, vertex.y, vertex.z);
     },
 
     /**
-     * Constructs a new {@link GeoPoint} from an object containing properties for latitude,
-     * longitude (both in radians), and height.
+     * Constructs a new GeoPoint from an object containing properties for latitude,
+     * longitude, and height.
+     * @param other - The object containing the geospatial data.
      * @returns {atlas.model.GeoPoint}
      */
-    fromRadians: function(pos) {
-      var point = new GeoPoint(pos);
-      point.latitude = AtlasMath.toDegrees(point.latitude);
-      point.longitude = AtlasMath.toDegrees(point.longitude);
-      return point;
+    fromLatLngHeight: function(other) {
+      return new GeoPoint(other.lat, other.lng, other.height);
     }
+
   });
-=======
-    // -------------------------------------------------
-    // OPERATIONS
-    // -------------------------------------------------
-
-    /**
-     * Subtracts a GeoPoint from this GeoPoint
-     * @param {atlas.model.GeoPoint} other
-     * @returns {atlas.model.GeoPoint}
-     */
-    subtract: function (other) {
-      return new GeoPoint(this.latitude - other.latitude,
-                          this.longitude - other.longitude,
-                          this.elevation - other.elevation);
-    },
-
-    // -------------------------------------------
-    // MODIFIERS
-    // -------------------------------------------
-
-    /**
-     * Translates this GeoPoint by a given difference in latitude and longitude.
-     * @param {atlas.model.GeoPoint | {latitude, longitude}} other
-     * @returns {atlas.model.GeoPoint}
-     */
-    translate: function (other) {
-      return new GeoPoint(this.latitude + other.latitude,
-          this.longitude + other.longitude, this.elevation);
-    }
-  });
-
-  // -------------------------------------------
-  // STATICS
-  // -------------------------------------------
-
-  /**
-   * Constructs a new GeoPoint from a Vertex object.
-   * @param {atlas.model.Vertex} vertex - The vertex.
-   * @param {Number} vertex.x - The longitude (horizontal position) in decimal degrees.
-   * @param {Number} vertex.y - The latitude (vertical position) in decimal degrees.
-   * @param {Number} vertex.z - The elevation in metres.
-   * @returns {atlas.model.GeoPoint}
-   */
-  GeoPoint.fromVertex = function (vertex) {
-    if (!vertex) { return new GeoPoint(); }
-    return new GeoPoint(vertex.x, vertex.y, vertex.z);
-  };
-
-  /**
-   * Constructs a new GeoPoint from an object containing properties for latitude,
-   * longitude, and height.
-   * @param other - The object containing the geospatial data.
-   * @returns {atlas.model.GeoPoint}
-   */
-  GeoPoint.fromLatLngHeight = function (other) {
-    return new GeoPoint(other.lat, other.lng, other.height);
-  };
-
-  return GeoPoint;
->>>>>>> 8a5f6a23
 });