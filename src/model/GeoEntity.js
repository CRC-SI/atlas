--- conflicted
+++ resolved
@@ -36,17 +36,6 @@
      */
     _id: null,
 
-    /**
-<<<<<<< HEAD
-     * References to the child GeoEntities of the GeoEntity.
-     * @type {Array.<String>}
-=======
-     * IDs of the child GeoEntities of the GeoEntity.
-     * @type {Array.<String>}
-     * @protected
-     */
-    this._children = args.children || [];
-
     /*
      * ID of the parent GeoEntity of the GeoEntity. Defined in EventTarget.
      * @name _parent
@@ -55,10 +44,9 @@
      */
 
     /**
-     * The RenderManager object for the GeoEntity.
-     * @type {atlas.render.RenderManager}
-     * @private
->>>>>>> 21f13cae
+     * IDs of the child GeoEntities of the GeoEntity.
+     * @type {Array.<String>}
+     * @protected
      */
     _children: null,
 
