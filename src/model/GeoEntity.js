define([
  'atlas/util/DeveloperError',
  'atlas/events/Event',
  'atlas/model/Style',
  // Base class
  'atlas/events/EventTarget'
], function (
  DeveloperError,
  Event,
  Style,
  EventTarget) {

  /**
   * @classdesc A GeoEntity is an abstract class that represents an entity that
   * has a defined place in 3D space. A GeoEntity is a purely
   * abstract module that is extended by other atlas entities that specify
   * what is this particular GeoEntity represents (eg. a polygon or a line).
   *
   * @param {Number} id - The ID of this GeoEntity.
   * @param {Object} args - Both optional and required construction parameters.
   * @param {String} args.id - The ID of the GeoEntity.
   * @param {atlas.render.RenderManager} args.renderManager - The RenderManager object responsible for the GeoEntity.
   * @param {atlas.events.EventManager} args.eventManager - The EventManager object responsible for the Event system.
   * @param {atlas.events.EventTarget} [args.parent] - The parent EventTarget object of the GeoEntity.
   *
   * @see {atlas.model.Feature}
   * @see {atlas.model.Polygon}
   * @see {atlas.model.Network}
   * @see {atlas.model.Line}
   * @see {atlas.model.Vertex}
   * @see {atlas.model.PointHandle}
   *
   * @abstract
   * @extends atlas.events.EventTarget
   * @class atlas.model.GeoEntity
   */
  return EventTarget.extend(/** @lends atlas.model.GeoEntity# */ {
    /**
     * The ID of the GeoEntity
     * @type {String}
     * @protected
     */
    _id: null,

    /*
     * ID of the parent GeoEntity of the GeoEntity. Defined in EventTarget.
     * @name _parent
     * @type {String}
     * @protected
     */

    /**
     * IDs of the child GeoEntities of the GeoEntity.
     * @type {Array.<String>}
     * @protected
     */
    _children: null,

    /**
     * The RenderManager object for the GeoEntity.
     * @type {atlas.render.RenderManager}
     * @protected
     */
    _renderManager: null,

    /**
     * The geometric centroid of the GeoEntity.
     * @type {atlas.model.Vertex}
     * @protected
     */
    _centroid: null,

    /**
     * The area of the GeoEntity.
     * @type {Number}
     * @protected
     */
    _area: null,

    /**
     * Whether the GeoEntity is visible.
     * @type {Boolean}
     * @protected
     */
    _visible: null,

    /**
     * Whether the GeoEntity can be rendered.
     * @type {Boolean}
     * @protected
     */
    _renderable: null,

    /**
     * Components of the GeoEntity which have been changed and need to be updated when
     * the GeoEntity is re-rendered.
     * @type {Object.<String, Boolean>}
     * @protected
     */
    _dirty: null,

    /**
     * Geometry data for the GeoEntity that allows it to be rendered.
     * @type {Object}
     * @protected
     */
    _geometry: null,

    /**
     * Appearance data to modified how the GeoEntity is rendered.
     * @type {Object}
     * @protected
     */
    _appearance: null,

    /**
     * The style of the GeoEntity when rendered.
     * @type {atlas.model.Style}
     * @protected
     */
    _style: null,

    _init: function (id, args) {
      // Call the superclass' (EventTarget) constructor.
      this._super(args.eventManager, args.parent);
      this._dirty = { entity: true };

      if (typeof id === 'object') {
        args = id;
        id = args.id;
      }
      if (id === undefined || typeof id === 'object') {
        throw new DeveloperError('Can not create instance of GeoEntity without an ID');
      }
      this._id = id.toString();
      this._renderManager = args.renderManager;
      this._eventManager = args.eventManager;
    },

    // -------------------------------------------
    // GETTERS AND SETTERS
    // -------------------------------------------

    /**
     * @returns {String} The ID of the GeoEntity.
     */
    getId: function() {
      return this._id;
    },

    /**
     * @returns {Number} The centroid of the GeoEntity.
     * @abstract
     */
    getCentroid: function() {
      throw new DeveloperError('Can not call abstract method of GeoEntity');
    },

    /**
     * @returns {Number} The are of the GeoEntity's footprint, if applicable.
     * @abstract
     */
    getArea: function() {
      throw new DeveloperError('Can not call abstract method of GeoEntity');
    },

    /**
     * @returns {Boolean} Whether the GeoEntity is currently visible.
     */
    isVisible: function() {
      return this._visible;
    },

    /**
     * Sets a particular component of the GeoEntity to dirty, which affects how the GeoEntity is
     * rendered.
     * @param component
     */
    setDirty: function(component) {
      this._dirty[component] = true;
    },

    /**
     * Clears all of the <code>_dirty</code> flags on the GeoEntity, signifying that the
     * GeoEntity is currently correctly rendered.
     */
    clean: function() {
      this._dirty = {};
    },

    /**
     * Sets the Style for the GeoEntity.
     * @param {atlas.model.Style} style - The new style to use.
     * @returns {atlas.model.Style} The old style, or null if it was not changed.
     */
    setStyle: function(style) {
      if (this._style === style) { return null; }
      this.setDirty('style');

      // Only change style if the new style is different so _previousStyle isn't clobbered.
      this._previousStyle = this._style;
      this._style = style;
      return this._previousStyle;
    },

    /**
     * @returns {atlas.model.Style} The style of the GeoEntity.
     */
    getStyle: function () {
      return this._style;
    },

    /**
     * @returns {Boolean} Whether the GeoEntity is currently renderable.
     */
<<<<<<< HEAD
    isRenderable: function () {
      return Object.keys(this._dirty).length === 0;
=======
    setRenderable: function (isRenderable) {
      if (isRenderable !== undefined) {
        this._renderable = isRenderable;
      } else {
        this._renderable = true;
      }
>>>>>>> 7157428d
    },

    /**
     * Returns the geometry data for the GeoEntity so it can be rendered.
     * The <code>build</code> method should be called to construct this geometry
     * data.
     * @returns {Object} The geometry data.
     */
    getGeometry: function() {
        return this._geometry;
    },

    /**
     * Returns the appearance data for the GeoEntity so it can be rendered.
     * The <code>build</code> method should be called to construct this appearance
     * data.
     * @returns {Object} The appearance data.
     */
    getAppearance: function() {
        return this._appearance;
    },

    // -------------------------------------------
    // MODIFIERS
    // -------------------------------------------

    /**
     * Modifies specific components of the GeoEntity's style.
     * @param {Object} args - The new values for the Style components.
     * @param {atlas.model.Colour} [args.fillColour] - The new fill colour.
     * @param {atlas.model.Colour} [args.borderColour] - The new border colour.
     * @param {Number} [args.borderWidth] - The new border width colour.
     */
    modifyStyle: function (args) {
      if (Object.keys(args).length <= 0) { return {}; }

      this.setDirty('style');
      if (!this._style) { this._style = Style.DEFAULT(); }
      var oldStyle = {}; // = this._style;
      // Change values
      args.fillColour && (oldStyle.fillColour = this._style.setFill(args.fillColour));
      args.borderColour && (oldStyle.borderColour = this._style.setBorderColour(args.borderColour));
      args.borderWidth && (oldStyle.borderWidth = this._style.setBorderWidth(args.borderWidth));
      return oldStyle;
    },

    /**
     * Translates the GeoEntity by the given vector.
     * @param {atlas.model.Vertex} translation - The vector to move the GeoEntity by.
     * @param {Number} translation.x - The change in latitude in decimal degrees to apply.
     * @param {Number} translation.y - The change in longitude in decimal degrees apply.
     * @param {Number} translation.z - The change in elevation in metres to apply.
     *
     * @abstract
     */
    translate: function(translation) {},

    /**
     * Scales the GeoEntity by the given vector. This scaling can be uniform in all axis or non-uniform.
     * A scaling factor of <code>1</code> has no effect. Factors lower or higher than <code>1</code>
     * scale the GeoEntity down or up respectively. ie, <code>0.5</code> is half as big and
     * <code>2</code> is twice as big.
     * @param {atlas.model.Vertex} scale - The vector to scale the GeoEntity by.
     * @param {Number} scale.x - The scale along the <code>x</code> axis of the GeoEntity.
     * @param {Number} scale.y - The scale along the <code>y</code> axis of the GeoEntity.
     * @param {Number} scale.z - The scale along the <code>z</code> axis of the GeoEntity.
     *
     * @abstract
     */
    scale: function(scale) {},

    /**
     * Rotates the GeoEntity by the given vector.
     * @param {atlas.model.Vertex} rotation - The vector to rotate the GeoEntity by.
     * @param {Number} rotation.x - The rotation about the <code>x</code> axis in degrees, negative
     *      rotates clockwise, positive rotates counterclockwise.
     * @param {Number} rotation.y - The rotation about the <code>y</code> axis in degrees, negative
     *        rotates clockwise, positive rotates counterclockwise.
     * @param {Number} rotation.z - The rotation about the <code>z</code> axis in degrees, negative
     *      rotates clockwise, positive rotates counterclockwise.
     *
     * @abstract
     */
    rotate: function (rotation) {},

    /**
     * Function to build the GeoEntity so it can be rendered.
     * @abstract
     */
    _build: function() {
      throw new DeveloperError('Can not call abstract method of GeoEntity.');
    },

    /**
     * Function to remove the GeoEntity from rendering. This function should
     * be overridden on subclasses to accomplish any cleanup that
     * may be required.
     */
    remove: function () {
      this._eventManager.dispatchEvent(new Event(new EventTarget(),
        'entity/remove', {
          id: this.getId()
        }));
    },

    /**
     * Shows the GeoEntity in the current scene.
     * @returns {Boolean} Whether the GeoEntity is shown.
     * @abstract
     */
    show: function () {
      throw new DeveloperError('Can not call abstract method of GeoEntity');
    },

    /**
     * Hides the GeoEntity from the current scene.
     * @returns {Boolean} Whether the GeoEntity is hidden.
     * @abstract
     */
    hide: function () {
      throw new DeveloperError('Can not call abstract method of GeoEntity');
    },

    /**
     * Toggles the visibility of the GeoEntity.
     */
    toggleVisibility: function () {
      if (this.isVisible()) {
        this.hide();
      } else {
        this.show();
      }
    },

    // -------------------------------------------
    // BEHAVIOUR
    // -------------------------------------------

    /**
     * Handles the GeoEntities behaviour when it is selected.
     * @abstract
     */
    onSelect: function () {},

    /**
     * Handles the GeoEntities behaviour when it is deselected.
     * @abstract
     */
    onDeselect: function () {},

    /**
     * Enables 'editing' of the GeoEntity using keyboard input.
     */
    onEnableEditing: function () {
      // TODO(bpstudds): Move this functionality to an EditManager module.
      this._editEventHandler = this._eventManager.addEventHandler('intern', 'input/keydown',
          function (args) {
            // TODO(bpstudds): Replace 'magic numbers' with constants. Probably should update keycode.js library for this.
            if (!args.modifiers.shiftKey && !args.modifiers.metaKey &&
                !args.modifiers.altKey && !args.modifiers.ctrlKey) {
              switch (args.key) {
                case 95: // underscore/minus beside backspace key
                  this.scale({x: 0.95, y: 0.95, z: 0.95});
                  break;
                case 61: // equals/plus beside backspace key
                  this.scale({x: 1.05, y: 1.05, z: 1.05});
                  break;
                case 37: // left
                  this.rotate({x: 0, y: 0, z:5});
                  break;
                case 39: // right
                  this.rotate({x: 0, y: 0, z:-5});
                  break;
              }
            }
          }.bind(this)
      );
    },

    /**
     * Disables editing of the GeoEntity.
     */
    onDisableEditing: function () {
      this._editEventHandler.cancel();
    }
  });
});<|MERGE_RESOLUTION|>--- conflicted
+++ resolved
@@ -213,17 +213,8 @@
     /**
      * @returns {Boolean} Whether the GeoEntity is currently renderable.
      */
-<<<<<<< HEAD
     isRenderable: function () {
       return Object.keys(this._dirty).length === 0;
-=======
-    setRenderable: function (isRenderable) {
-      if (isRenderable !== undefined) {
-        this._renderable = isRenderable;
-      } else {
-        this._renderable = true;
-      }
->>>>>>> 7157428d
     },
 
     /**
