--- conflicted
+++ resolved
@@ -158,19 +158,17 @@
     _preSelectStyle: null,
 
     /**
-<<<<<<< HEAD
      * Metadata for the GeoEntity which gives it context
      * @type {Object}
      * @protected
      */
     _metaData: null,
-=======
-     * Whether the GeoEntity can be selected.
+
+     /* Whether the GeoEntity can be selected.
      * @type {Boolean}
      * @private
      */
     _selectable: true,
->>>>>>> b6fd9a82
 
     /**
      * Whether the GeoEntity is selected.
@@ -235,11 +233,6 @@
       this._isSetUp = true;
     },
 
-<<<<<<< HEAD
-      this.setStyle(args.style || GeoEntity.getDefaultStyle());
-      this.setMetaData(args.metaData || {});
-
-=======
     /**
      * Sets up all properties on the GeoEntity on construction but before rendering.
      * @param {String} id
@@ -247,7 +240,6 @@
      * @param {Object} args - Additional data for construction.
      */
     _setup: function(id, data, args) {
->>>>>>> b6fd9a82
       this._handles = new ItemStore();
       this._eventHandles = [];
       // TODO(aramk) This doesn't actually show - should call setVisibility(), but that means all
@@ -291,6 +283,7 @@
         style = Style.getDefault();
       }
       this.setStyle(style);
+      this.setMetaData(args.metaData || {});
 
       this.setElevation(data.elevation || 0);
       this._scale = new Vertex(data.scale || {x: 1, y: 1, z: 1});
