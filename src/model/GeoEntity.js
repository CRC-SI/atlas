define([
  'atlas/core/ItemStore',
  'atlas/events/Event',
  // Base class
  'atlas/events/EventTarget',
  'atlas/lib/utility/Setter',
  'atlas/lib/utility/Types',
  'atlas/model/Colour',
  'atlas/model/Rectangle',
  'atlas/model/Style',
  'atlas/model/Vertex',
  'atlas/util/DeveloperError',
  'atlas/util/WKT'
], function(ItemStore, Event, EventTarget, Setter, Types, Colour, Rectangle, Style, Vertex,
            DeveloperError, WKT) {
  /**
   * @typedef atlas.model.GeoEntity
   * @ignore
   */
  var GeoEntity;

  /**
   * @classdesc A GeoEntity is an abstract class that represents an entity that
   * has a defined place in 3D space. A GeoEntity is a purely
   * abstract module that is extended by other atlas entities that specify
   * what is this particular GeoEntity represents (eg. a polygon or a line).
   *
   * @param {Number} id - The ID of this GeoEntity.
   * @param {Object} args - Both optional and required construction parameters.
   * @param {String} args.id - The ID of the GeoEntity.
   * @param {atlas.render.RenderManager} args.renderManager - The RenderManager object responsible
   *     for the GeoEntity.
   * @param {atlas.events.EventManager} args.eventManager - The EventManager object responsible for
   *     the Event system.
   * @param {atlas.events.EventTarget} [args.parent] - The parent EventTarget object of the
   *     GeoEntity.
   *
   * @see {atlas.model.Feature}
   * @see {atlas.model.Polygon}
   * @see {atlas.model.Network}
   * @see {atlas.model.Line}
   * @see {atlas.model.GeoPoint}
   * @see {atlas.model.Vertex}
   *
   * @abstract
   * @extends atlas.events.EventTarget
   * @class atlas.model.GeoEntity
   */
  GeoEntity = EventTarget.extend(/** @lends atlas.model.GeoEntity# */ {
    /**
     * The ID of the GeoEntity
     * @type {String}
     * @protected
     */
    _id: null,

    /**
     * The RenderManager object for the GeoEntity.
     * @type {atlas.render.RenderManager}
     * @protected
     */
    _renderManager: null,

    /**
     * The EntityManager for the GeoEntity.
     * @type {atlas.entity.EntityManager}
     * @protected
     */
    _entityManager: null,

    /**
     * The centroid of the entity.
     * @type {atlas.model.GeoPoint}
     * @protected
     */
    _centroid: null,

    /**
     * The area of the GeoEntity in metres squared.
     * @type {Number}
     * @protected
     */
    _area: null,

    /**
     * The elevation of the base of the GeoEntity.
     * @type {Number}
     * @protected
     */
    _elevation: 0,

    /**
     * The scale of the GeoEntity in each axis direction. 1 by default for all axes.
     * @type {atlas.model.Vertex}
     * @protected
     */
    _scale: null,

    /**
     * The counter-clockwise rotation of the GeoEntity in degrees. By default all components are
     * 0.
     * @type {atlas.model.Vertex}
     * @protected
     */
    _rotation: null,

    /**
     * Whether the GeoEntity is visible.
     * @type {Boolean}
     * @protected
     */
    _visible: false,

    /**
     * Whether the GeoEntity can be rendered.
     * @type {Boolean}
     * @protected
     */
    _renderable: false,

    /**
     * Components of the GeoEntity which have been changed and need to be updated when
     * the GeoEntity is re-rendered.
     * @type {Object.<String, Boolean>}
     * @protected
     */
    _dirty: null,

    /**
     * Geometry data for the GeoEntity that allows it to be rendered.
     * @type {Object}
     * @protected
     */
    _geometry: null,

    /**
     * Appearance data to modified how the GeoEntity is rendered.
     * @type {Object}
     * @protected
     */
    _appearance: null,

    /**
     * The style of the GeoEntity when rendered.
     * @type {atlas.model.Style}
     * @protected
     */
    _style: null,

    /**
     * The style of the GeoEntity before it was selected.
     * @type {atlas.model.Style}
     * @protected
     */
    _preSelectStyle: null,

    /**
     * Whether the GeoEntity is selected.
     * @type {Boolean}
     * @protected
     */
    _selected: false,

    /**
     * {@link atlas.model.Handle} objects used for editing.
     * @type {atlas.core.ItemStore}
     * @protected
     */
    _handles: null,

    /**
     * The {@link atlas.model.Handle} on the entity itself.
     * @type {atlas.model.Handle}
     * @protected
     */
    _entityHandle: null,

    /**
     * Event handles which are bound to the entity and should be removed with it.
     * @type {Array.<EventListener>}
     * @protected
     */
    _eventHandles: null,

    /**
     * @type {atlas.events.EventTarget}
     * @protected
     */
    _parent: null,

    _init: function(id, args) {
      if (typeof id === 'object') {
        args = id;
        id = args.id;
      } else {
        args = args || {};
      }
      id = id.toString();

      if (!id || typeof id === 'object') {
        throw new DeveloperError('Can not create instance of GeoEntity without an ID');
      }
      this._id = id.toString();
      this._renderManager = args.renderManager;
      this._eventManager = args.eventManager;
      this._entityManager = args.entityManager;
      this._entityManager && this._entityManager.add(this.getId(), this);
<<<<<<< HEAD
      var parentId = args.parent,
          parent;
=======

      var parentId = args.parent;
      var parent;
>>>>>>> aaa40651
      if (parentId) {
        parent = this._entityManager && this._entityManager.getById(parentId);
      }
      // Call the superclass' (EventTarget) constructor.
      this._super(args.eventManager, parent);
      this.clean();

      this.setStyle(args.style || Style.getDefault());
      this._handles = new ItemStore();
      this._eventHandles = [];
      // TODO(aramk) This doesn't actually show - should call setVisibility(), but that means all
      // subclass constructors should have completely set up their properties. We would need a
      // method called setUp() which we call here and subclasses override to ensure all properties
      // (e.g. vertices) are set and _build() can safely be called from here.
      this._visible = Setter.def(args.show, false);
      this.setDirty('entity');
    },

    // TODO(aramk) Use better dependency injection.
    /**
     * @param {Object} args - Any object used for construction.
     * @returns {Object} - The given object with manager dependencies added.
     * @protected
     */
    _bindDependencies: function(args) {
      return Setter.mixin(args, {
        renderManager: this._renderManager,
        eventManager: this._eventManager,
        entityManager: this._entityManager
      });
    },

    // -------------------------------------------
    // GETTERS AND SETTERS
    // -------------------------------------------

    /**
     * @returns {String} The ID of the GeoEntity.
     */
    getId: function() {
      return this._id;
    },

    /**
     * @returns {atlas.model.GeoPoint} The centre-point of this GeoEntity.
     */
    getCentroid: function() {
      if (!this._centroid) {
        this._centroid = this._calcCentroid();
      }
      return this._centroid.clone();
    },

    /**
     * Translates the GeoEntity so that its centroid is the one given.
     * @param {atlas.model.GeoPoint} centroid
     */
    setCentroid: function(centroid) {
      var oldCentroid = this.getCentroid();
      var diff = centroid.subtract(oldCentroid);
      this.translate(diff);
    },

    _calcCentroid: function() {
      var wkt = WKT.getInstance();
      return wkt.geoPointFromOpenLayersPoint(this.getOpenLayersGeometry().getCentroid());
    },

    /**
     * @returns {Number} The area of the GeoEntity in metres squared, if applicable.
     */
    getArea: function() {
      if (Types.isNullOrUndefined(this._area)) {
        this._area = this._calcArea();
      }
      return this._area;
    },

    _calcArea: function() {
      return this.getOpenLayersGeometry().getGeodesicArea();
    },

    /**
     * @returns {OpenLayers.Geometry}
     * @abstract
     */
    getOpenLayersGeometry: function() {
      throw new DeveloperError('Can not call abstract method "getOpenLayersGeometry" of GeoEntity');
    },

    /**
     * @returns {atlas.model.Rectangle}
     */
    getBoundingBox: function() {
      var geometry = this.getOpenLayersGeometry();
      var box = geometry.getBounds();
      if (box) {
        // OpenLayers points are (x,y) = (lat,lng) so the rectangle is in cartesian space.
        return new Rectangle(box.right, box.left, box.top, box.bottom);
      } else {
        return null;
      }
    },

    /**
     * Set the elevation of the base of the GeoEntity.
     * @param {Number} elevation - The elevation of the base of the GeoEntity.
     */
    setElevation: function(elevation) {
      if (typeof elevation === 'number' && this._elevation !== elevation) {
        this._elevation = elevation;
        this.setDirty('model');
      }
    },

    /**
     * @returns {Number} The elevation of the base of the GeoEntity.
     */
    getElevation: function() {
      return this._elevation;
    },

    /**
     * @returns {Array.<atlas.model.Handle>} An array of Handles used to edit the GeoEntity.
     */
    createHandles: function() {
      throw new DeveloperError('Can not call abstract method "createHandles" of GeoEntity');
    },

    /**
     * @param {atlas.model.GeoPoint} [vertex] - The vertex in the entity to associate with the
     * {@link atlas.model.Handle}. If not provided, the centroid of the entity should be used.
     * @param {Number} [index] - The index of the vertex in this object. Only necessary if a vertex
     * is provided.
     * @returns {atlas.model.GeoPoint}
     */
    createHandle: function(vertex, index) {
      throw new DeveloperError('Can not call abstract method "createHandle" of GeoEntity');
    },

    /**
     * @returns {Array.<atlas.model.Handle>}
     */
    addHandles: function() {
      var handles = this.createHandles();
      this.setHandles(handles);
      return handles;
    },

    /**
     * @param {atlas.model.Handle} handle
     * @returns {atlas.model.Handle}
     */
    addHandle: function(handle) {
      this._handles.add(handle);
      return handle;
    },

    /**
     * @param {Array.<atlas.model.Handle>} handles
     */
    setHandles: function(handles) {
      this.clearHandles();
      this._handles.addArray(handles);
    },

    getHandles: function() {
      return this._handles;
    },

    getEntityHandle: function() {
      return this._entityHandle;
    },

    setEntityHandle: function(entityHandle) {
      this._entityHandle = entityHandle;
    },

    clearHandles: function() {
      this._handles.purge();
    },

    /**
     * Sets a particular component of the GeoEntity to dirty, which affects how the GeoEntity is
     * rendered.
     * @param {String|Array|Object} component - Either a single component name, or an array or
     *     object literal of component names to set to dirty.
     */
    setDirty: function(component) {
      if (typeof component === 'string') {
        this._dirty[component] = true;
      } else if (typeof component === 'object') {
        var components = component;
        if (!(component instanceof Array)) {
          components = Object.keys(component);
        }
        components.forEach(function(key) {
          this._dirty[key] = true;
        }, this);
      }
      if (this.isDirty('entity') || this.isDirty('vertices') || this.isDirty('model')) {
        this._invalidateGeometry();
      }
    },

    /**
     * Invalidates values that are calculated using the geometry of this GeoEntity.
     * @protected
     */
    _invalidateGeometry: function() {
      // Invalidate the centroid and area. They will be recalculated when requested.
      this._centroid = null;
      this._area = null;
    },

    /**
     * Set a particular component to be clean, or cleans the GeoEntity entirely.
     * @param {string} [component] - The component to clean, if absent or null the entire GeoEntity
     *     is marked clean.
     */
    setClean: function(component) {
      delete this._dirty[component];
    },

    /**
     * @param {String} [component] A specific component to check.
     * @returns {Boolean} Whether the given <code>component</code> is dirty, or if
     * <code>component</code> is not given, the GeoEntity as a whole.
     */
    isDirty: function(component) {
      if (component === undefined) {
        return Object.keys(this._dirty).length > 0;
      }
      return component in this._dirty;
    },

    /**
     * Clears all of the <code>_dirty</code> flags on the GeoEntity, signifying that the
     * GeoEntity is currently correctly rendered.
     */
    clean: function() {
      this._dirty = {};
    },

    /**
     * Sets the Style for the GeoEntity.
     * @param {atlas.model.Style} style - The new style to use.
     * @returns {atlas.model.Style} The old style, or null if it was not changed.
     */
    setStyle: function(style) {
      var previousStyle = this.getStyle();
      if (previousStyle && previousStyle.equals(style)) {
        return null;
      }
      this.setDirty('style');
      this._style = style;
      this._update();
      return previousStyle;
    },

    /**
     * @returns {atlas.model.Style}
     */
    getStyle: function() {
      return this._style;
    },

    /**
     * @returns {Boolean} Whether the GeoEntity is currently renderable.
     */
    isRenderable: function() {
      return Object.keys(this._dirty).length === 0;
    },

    /**
     * Returns the geometry data for the GeoEntity so it can be rendered.
     * The <code>build</code> method should be called to construct this geometry
     * data.
     * @returns {Object} The geometry data.
     */
    getGeometry: function() {
      return this._geometry;
    },

    /**
     * Returns the appearance data for the GeoEntity so it can be rendered.
     * The <code>build</code> method should be called to construct this appearance
     * data.
     * @returns {Object} The appearance data.
     */
    getAppearance: function() {
      return this._appearance;
    },

    // -------------------------------------------
    // MODIFIERS
    // -------------------------------------------

    /**
     * Modifies specific components of the GeoEntity's style.
     * @param {Object} newStyle - The new values for the Style components.
     * @param {atlas.model.Colour} [newStyle.fillColour] - The new fill colour.
     * @param {atlas.model.Colour} [newStyle.borderColour] - The new border colour.
     * @param {Number} [newStyle.borderWidth] - The new border width colour.
     * @returns {Object} A mapping of parameters that have been changed to their old value.
     */
    // TODO(aramk) This is quite complicated - perhaps rely only on setStyle.
    modifyStyle: function(newStyle) {
      if (Object.keys(newStyle).length <= 0) {
        return {};
      }

      this.setDirty('style');
      var oldStyle = {};
      // Work out what's changing
      newStyle.fillColour && (oldStyle.fillColour = this._style.getFillColour());
      newStyle.borderColour && (oldStyle.borderColour = this._style.getBorderColour());
      newStyle.borderWidth && (oldStyle.borderWidth = this._style.getBorderWidth());
      // Generate new style based on what's changed.
      newStyle = Setter.mixin({
        fillColour: this._style.getFillColour(),
        borderColour: this._style.getBorderColour(),
        borderWidth: this._style.getBorderWidth()
      }, newStyle);
      this._style = new Style(newStyle);
      return oldStyle;
    },

    /**
     * Translates the GeoEntity by the given vector.
     * @param {atlas.model.GeoPoint} translation - The amount to move the GeoEntity in latitude,
     * longitude and elevation.
     */
    translate: function(translation) {
      // NOTE: Translation is handled by the subclasses, since not all models have vertices.
      this._onTransform();
    },

    /**
     * Scales the GeoEntity by the given vector. This scaling can be uniform in all axis or
     *     non-uniform.
     * A scaling factor of <code>1</code> has no effect. Factors lower or higher than <code>1</code>
     * scale the GeoEntity down or up respectively. ie, <code>0.5</code> is half as big and
     * <code>2</code> is twice as big.
     * @param {atlas.model.Vertex} scale - The vector to scale the GeoEntity by.
     * @param {Number} scale.x - The scale along the <code>x</code> axis of the GeoEntity.
     * @param {Number} scale.y - The scale along the <code>y</code> axis of the GeoEntity.
     * @param {Number} scale.z - The scale along the <code>z</code> axis of the GeoEntity.
     */
    scale: function(scale) {
      this._scale = this.getScale().componentwiseMultiply(scale);
      this._onTransform();
    },

    /**
     * @param {atlas.model.Vertex} scale
     */
    setScale: function(scale) {
      this.scale(scale.componentwiseDivide(this.getScale()));
    },

    /**
     * @returns {atlas.model.Vertex}
     */
    getScale: function() {
      if (!this._scale) {
        this._scale = new Vertex(1, 1, 1);
      }
      return this._scale;
    },

    /**
     * Rotates the GeoEntity by the given vector.
     * @param {atlas.model.Vertex} rotation - The vector to rotate the GeoEntity by.
     * @param {Number} rotation.x - The rotation about the <code>x</code> axis in degrees, negative
     *      rotates clockwise, positive rotates counterclockwise.
     * @param {Number} rotation.y - The rotation about the <code>y</code> axis in degrees, negative
     *        rotates clockwise, positive rotates counterclockwise.
     * @param {Number} rotation.z - The rotation about the <code>z</code> axis in degrees, negative
     *      rotates clockwise, positive rotates counterclockwise.
     * @param {GeoPoint} [centroid] - The centroid to use for rotating. By default this is the
     * centroid of the GeoEntity obtained from {@link #getCentroid}.
     */
    rotate: function(rotation, centroid) {
      this._rotation = this.getRotation().translate(rotation);
      this._onTransform();
    },

    /**
     * @param {atlas.model.Vertex} rotation
     */
    setRotation: function(rotation) {
      var diff = rotation.subtract(this.getRotation());
      this.rotate(diff);
    },

    /**
     * @returns {atlas.model.Vertex}
     */
    getRotation: function() {
      if (!this._rotation) {
        this._rotation = new Vertex(0, 0, 0);
      }
      return this._rotation;
    },

    /**
     * Called by transform methods. Override to prevent default behaviour of rebuilding the model.
     * @protected
     */
    _onTransform: function() {
      this.setDirty('model');
      this._update();
    },

    /**
     * Builds the GeoEntity so it can be rendered. Do not be call this directly from subclasses -
     * use {@link #_update} instead.
     * @abstract
     */
    _build: function() {
      throw new DeveloperError('Can not call abstract method of GeoEntity.');
    },

    /**
     * Removes the GeoEntity from rendering. This function should be overridden on subclasses to
     * accomplish any cleanup that may be required.
     *
     * @fires InternalEvent#entity/remove
     */
    remove: function() {
      this._super();
      // TODO(aramk) Distinguish between this and destroying the entity, which should remove all
      // contained objects.
      this.hide();
      this._cancelEventHandles();
      // TODO(aramk) We should try to keep consistent with these - either all entities have
      // references to managers or none do - otherwise we could have discrepancies in the entity
      // manager like a removed entity still being referenced.
      this._entityManager && this._entityManager.remove(this._id);

      /**
       * Removal of an entity.
       *
       * @event InternalEvent#entity/remove
       * @type {Object}
       * @property {String} id - The ID of the removed entity.
       */
      this._eventManager && this._eventManager.dispatchEvent(new Event(this, 'entity/remove', {
        id: this.getId()
      }));
    },

    /**
     * Shows the GeoEntity in the current scene.
     */
    show: function() {
      this._visible = true;
      this._update();
    },

    /**
     * Updates the GeoEntity for rendering.
     * @private
     */
    _update: function() {
      var isVisible = this.isVisible();
      if (isVisible && !this.isRenderable()) {
        this._build();
        this.clean();
      }
      this._updateVisibility(isVisible);
    },

    /**
     * Hides the GeoEntity from the current scene.
     */
    hide: function() {
      this._visible = false;
      this._update();
    },

    /**
     * @returns {Boolean} Whether the GeoEntity is currently visible.
     */
    isVisible: function() {
      return this._visible;
    },

    /**
     * @param {Boolean} visible
     */
    setVisibility: function(visible) {
      visible ? this.show() : this.hide();
    },

    /**
     * Toggles the visibility of the GeoEntity.
     */
    toggleVisibility: function() {
      this.setVisibility(!this.isVisible());
    },

    /**
     * Overridable method to update the visibility of underlying geometries based on the given
     * visibility.
     * @param {Boolean} visible
     * @abstract
     * @private
     */
    _updateVisibility: function(visible) {
      // Override in subclasses.
    },

    /**
     * @returns {Boolean} Whether the entity is selected.
     */
    isSelected: function() {
      return this._selected;
    },

    /**
     * Sets the selection state of the entity.
     * @param {Boolean} selected
     * @returns {Boolean|null} The original selection state of the entity, or null if the state
     * is unchanged.
     */
    setSelected: function(selected) {
      if (this._selected === selected) {
        return null;
      }
      this._selected = selected;
      selected ? this._onSelect() : this._onDeselect();
    },

    // -------------------------------------------
    // EVENTS
    // -------------------------------------------

    /**
     * Handles the behaviour when this entity is selected.
     *
     * @fires InternalEvent#entity/select
     */
    _onSelect: function() {
      this._setSelectStyle();

      /**
       * Selection of an entity.
       *
       * @event InternalEvent#entity/select
       * @type {Object}
       * @property {Array.<String>} ids - The IDs of the selected entities.
       */
      this._eventManager.dispatchEvent(new Event(this, 'entity/select', {
        ids: [this.getId()]
      }));
    },

    /**
     * Handles the behaviour when this entity is selected.
     *
     * @fires InternalEvent#entity/deselect
     */
    _onDeselect: function() {
      this._revertSelectStyle();

      /**
       * Deselection of an entity.
       *
       * @event InternalEvent#entity/deselect
       * @type {Object}
       * @property {Array.<String>} ids - The IDs of the selected entities.
       */
      this._eventManager.dispatchEvent(new Event(this, 'entity/deselect', {
        ids: [this.getId()]
      }));
    },

    _setSelectStyle: function() {
      this._preSelectStyle = this.getStyle();
      this.setStyle(GeoEntity.getSelectedStyle());
    },

    _revertSelectStyle: function() {
      this.setStyle(this._preSelectStyle);
    },

    /**
     * Adds the given event handle to be managed by the entity.
     * @param {EventListener} handle
     */
    _bindEventHandle: function(handle) {
      this._eventHandles.push(handle);
    },

    /**
     * Cancels all event handles on the entity.
     */
    _cancelEventHandles: function() {
      this._eventHandles.forEach(function(handle) {
        handle.cancel();
      });
    }

  });

  return GeoEntity;
});<|MERGE_RESOLUTION|>--- conflicted
+++ resolved
@@ -205,14 +205,8 @@
       this._eventManager = args.eventManager;
       this._entityManager = args.entityManager;
       this._entityManager && this._entityManager.add(this.getId(), this);
-<<<<<<< HEAD
-      var parentId = args.parent,
-          parent;
-=======
-
       var parentId = args.parent;
       var parent;
->>>>>>> aaa40651
       if (parentId) {
         parent = this._entityManager && this._entityManager.getById(parentId);
       }
