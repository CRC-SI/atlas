define([
<<<<<<< HEAD
  'atlas/util/AtlasMath',
  'atlas/util/Class',
  'atlas/util/FreezeObject'
], function(AtlasMath, Class, freeze) {
=======
  'atlas/lib/tinycolor'
], function(tinycolor) {
>>>>>>> 6a69da83

  /**
   * @classdesc Constructs a colour specified by red, green, blue and alpha
   * intensity values. The intensities can vary from <code>0.0</code>
   * (minimum intensity) to <code>1.0</code> (maximum intensity).
   *
   * @param {Number} [r=0.0] Red component.
   * @param {Number} [g=0.0] Green component
   * @param {Number} [b=0.0] Blue component
   * @param {Number} [a=0.0] Alpha component
   *
   * @class atlas.model.Colour
   */
  var Colour = Class.extend( /** @lends atlas.model.Colour# */ {
    red: null,
    green: null,
    blue: null,
    alpha: null,

    _init: function(r, g, b, a) {
      this.red    = AtlasMath.limit(r);
      this.green  = AtlasMath.limit(g);
      this.blue   = AtlasMath.limit(b);
      this.alpha  = AtlasMath.limit(a);
    }
  });

  // ---------------------------------------------
  // STATICS
  // ---------------------------------------------

  /**
   * Function that creates a new Colour instance from the given RGBA values.
   * @param {Number|Array} red - The red value, where 0 is minimum intensity and 255 is maximum intensity. Alternatively, an array of 4 elements containing values for red, green, blue, and alpha in that order.
   * @param {Number} [green] - The green value, where 0 is minimum intensity and 255 is maximum intensity.
   * @param {Number} [blue] - The blue value, where 0 is minimum intensity and 255 is maximum intensity.
   * @param {Number} [alpha] - The alpha value, where 0 is minimum intensity and 255 is maximum intensity.
   * @returns {atlas.model.Colour}
   */
  Colour.fromRGBA = function(red, green, blue, alpha) {
    if (red.length) {
      return new Colour(red[0] / 255, red[1] / 255, red[2] / 255, red[3] / 255);
    } else {
      return new Colour(red / 255, green / 255, blue / 255, alpha / 255);
    }
  };

  // These constants are frozen. Any attempt to alter them may silently fail.
  Colour.WHITE = freeze(new Colour(1, 1, 1, 1));
  Colour.GREY = freeze(new Colour(0.7, 0.7, 0.7, 1));
  Colour.BLACK = freeze(new Colour(0, 0, 0, 1));
  Colour.RED = freeze(new Colour(1, 0, 0, 1));
  Colour.GREEN = freeze(new Colour(0, 1, 0, 1));
  Colour.BLUE = freeze(new Colour(0, 0, 1, 1));

  /// NEW CODE THAT WILL CONFLICT WITH ANOTHER PULL-REQUEST
  Colour.prototype.toString = function () {
    return 'rgba (' + [this.red, this.green, this.blue, this.alpha].join(', ') + ')';
  };

  Colour.prototype.toHsv = function () {
    var tiny = tinycolor(this.toString());
    return tiny.toHsv();
  };

  Colour.fromHsv = function (hsv) {
    var tiny = tinycolor(hsv).toRgb();
    return new Colour(tiny.r, tiny.g, tiny.b, 1);
  };


  return Colour;
});<|MERGE_RESOLUTION|>--- conflicted
+++ resolved
@@ -1,13 +1,9 @@
 define([
-<<<<<<< HEAD
   'atlas/util/AtlasMath',
   'atlas/util/Class',
-  'atlas/util/FreezeObject'
-], function(AtlasMath, Class, freeze) {
-=======
+  'atlas/util/FreezeObject',
   'atlas/lib/tinycolor'
-], function(tinycolor) {
->>>>>>> 6a69da83
+], function(AtlasMath, Class, freeze, Tinycolor) {
 
   /**
    * @classdesc Constructs a colour specified by red, green, blue and alpha
@@ -32,11 +28,24 @@
       this.green  = AtlasMath.limit(g);
       this.blue   = AtlasMath.limit(b);
       this.alpha  = AtlasMath.limit(a);
+    },
+
+    // -------------------------------------------
+    // GETTERS AND SETTERS
+    // -------------------------------------------
+
+    toString: function () {
+      return 'rgba (' + [this.red, this.green, this.blue, this.alpha].join(', ') + ')';
+    },
+
+    toHsv: function () {
+      var tiny = Tinycolor(this.toString());
+      return tiny.toHsv();
     }
   });
 
   // ---------------------------------------------
-  // STATICS
+  // GENERATORS
   // ---------------------------------------------
 
   /**
@@ -55,6 +64,15 @@
     }
   };
 
+  Colour.fromHsv = function (hsv) {
+    var tiny = Tinycolor(hsv).toRgb();
+    return new Colour(tiny.r, tiny.g, tiny.b, 1);
+  };
+
+  // -------------------------------------------
+  // STATICS
+  // -------------------------------------------
+
   // These constants are frozen. Any attempt to alter them may silently fail.
   Colour.WHITE = freeze(new Colour(1, 1, 1, 1));
   Colour.GREY = freeze(new Colour(0.7, 0.7, 0.7, 1));
@@ -63,21 +81,5 @@
   Colour.GREEN = freeze(new Colour(0, 1, 0, 1));
   Colour.BLUE = freeze(new Colour(0, 0, 1, 1));
 
-  /// NEW CODE THAT WILL CONFLICT WITH ANOTHER PULL-REQUEST
-  Colour.prototype.toString = function () {
-    return 'rgba (' + [this.red, this.green, this.blue, this.alpha].join(', ') + ')';
-  };
-
-  Colour.prototype.toHsv = function () {
-    var tiny = tinycolor(this.toString());
-    return tiny.toHsv();
-  };
-
-  Colour.fromHsv = function (hsv) {
-    var tiny = tinycolor(hsv).toRgb();
-    return new Colour(tiny.r, tiny.g, tiny.b, 1);
-  };
-
-
   return Colour;
 });