--- conflicted
+++ resolved
@@ -224,11 +224,7 @@
         var startColor = codomain.startProj;
         var endColor = codomain.endProj;
         var newColor = startColor.interpolate(endColor, regressionFactor);
-<<<<<<< HEAD
-        return {fillMaterial: newColor};
-=======
         return {fillMaterial: newColor, borderMaterial: createBorderColor(newColor)};
->>>>>>> b8a35399
       } else {
         throw new DeveloperError('Unsupported codomain supplied.');
       }
