--- conflicted
+++ resolved
@@ -7,10 +7,15 @@
 ], function(Style, Colour, Class, DeveloperError, mixin) {
 
   /**
+   * @typedef atlas.visualisation.AbstractProjection
+   * @ignore
+   */
+  var AbstractProjection;
+
+  /**
    * Constructs a new AbstractProjection object.
    * @classDesc Describes the interface and generic methods for a Projection. A Projection
    * is used project the value of an Entity's parameter onto some renderable artifact.
-   * @abstract
    * @class atlas.visualisation.AbstractProjection
    * @param {Object} args - Arguments to construct the AbstractProjection
    * @param {String} args.type - The type of projection, either 'discrete' or 'continuous'.
@@ -20,7 +25,7 @@
    * @param {Object.<String, Number>} args.values - A map of GeoEntity ID to parameter value to be projected.
    * @param {Object} [args.configuration] - Optional configuration of the projection.
    */
-  return Class.extend(/** @lends atlas.visualisation.AbstractProjection# */ {
+  AbstractProjection = Class.extend(/** @lends atlas.visualisation.AbstractProjection# */ {
 
     /**
      * The type of artifact being projected onto.
@@ -166,19 +171,10 @@
         bins: args.bins,
         codomain: args.codomain
       };
-      // Calculate statistical properties for the binned values.
-//      if (Object.keys(this._values).length === 0) {
-//        this._stats = {};
-//        this._attributes = {};
-//      } else {
-
-      // TODO(aramk) Commented out above since data structures created here are expected, and won't
-      // be if we're projecting a single entity which doesn't have attributes (and will be disabled)
-      // since values are empty.
-        this._stats = this._calculateBinnedStatistics();
-        // TODO(bpstudds): Do we need to calculate this for a discrete projection?
-        this._attributes = this._calculateValueAttributes();
-//      }
+
+      this._stats = this._calculateBinnedStatistics();
+      // TODO(bpstudds): Do we need to calculate this for a discrete projection?
+      this._attributes = this._calculateValueAttributes();
     },
 
     // -------------------------------------------
@@ -210,13 +206,8 @@
      * @returns {{title: String, caption: String}}
      * An object literal with properties for the title and caption of the Projection.
      */
-<<<<<<< HEAD
     getLegend: function () {
       return {title: this.getTitle(), caption: this.getCaption()};
-=======
-    getLegend: function() {
-      return [];
->>>>>>> e2a6783b
     },
 
     /**
@@ -339,23 +330,22 @@
 
     /**
      * Disables the given entity by distinguishing it from projected entities.
-     * @param {atlas.model.GeoEntity} entity
+     * @param {atlas.model.GeoEntity} id
      * @private
      */
     _disableEntity: function(id) {
       this._setEffect(id, 'disabled', true);
-      var entity = this._entities[id];
-      var disabledStyle = new Style({fillColour: Colour.GREY, borderColour: Colour.GREY,
-        borderWidth: 1});
-//      var disabledStyle = Style.DEFAULT();
-      var prevStyle = entity.setStyle(disabledStyle);
+      var entity = this._entities[id],
+          disabledStyle = new Style({fillColour: Colour.GREY, borderColour: Colour.GREY,
+                                     borderWidth: 1}),
+          prevStyle = entity.setStyle(disabledStyle);
       entity.show();
       this._setEffect(id, 'prevStyle', prevStyle);
     },
 
     /**
      * Enables the given entity by reversing the effects caused by {@link #_disableEntity}.
-     * @param {atlas.model.GeoEntity} entity
+     * @param {atlas.model.GeoEntity} id
      * @private
      */
     _enableEntity: function(id) {
@@ -706,4 +696,6 @@
       return ids;
     }
   });
+
+  return AbstractProjection;
 });