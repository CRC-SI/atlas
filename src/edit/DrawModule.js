define([
  'atlas/edit/BaseEditModule',
  'atlas/lib/utility/Log',
  'atlas/lib/utility/Setter',
  'atlas/model/Feature',
  'atlas/model/Vertex',
  'atlas/util/DeveloperError'
], function(BaseEditModule, Log, Setter, Feature, Vertex, DeveloperError) {

  // TODO(aramk) Make this AbstractDrawModule and extend with PolygonDrawModule and LineDrawModule.

  /**
   * @typedef atlas.edit.DrawModule
   * @ignore
   */
  var DrawModule;

  /**
   * @classdesc Handles logic for drawing {@link atlas.model.GeoEntity} objects through user
   * interaction.
   * @extends atlas.render.BaseEditModule
   * @class atlas.edit.DrawModule
   */
  DrawModule = BaseEditModule.extend({

    /**
     * The handles added during the current draw process. Used to store their sequence.
     * @type {Array.<atlas.model.Handle>}
     */
    _handles: null,

    /**
     * The object being drawn.
     * @type {atlas.model.Feature}
     */
    _feature: null,

    /**
     * The milliseconds from epoch of the last click. Used to detect a double click.
     * @type {Number}
     */
    _lastClickTime: null,

    /**
     * The position of the last mouse click.
     * @type {atlas.model.Vertex}
     */
    _lastClickPosition: null,

    /**
     * The maximum amount of time difference between clicks to detect as a double click.
     * @type {Number}
     */
    _doubleClickDelta: 500,

    /**
     * The next available ID for drawn objects.
     * @type {Number}
     */
    _nextId: 1,

    /**
     * @type{Boolean} Whether a current drawing sequence exists.
     */
    _isDrawing: false,

    /**
     * The display mode to use when drawing.
<<<<<<< HEAD
     * @type {atlas.model.Feature.DisplayMode.LINE}
=======
     * @type {atlas.model.Feature.DisplayMode}
>>>>>>> 85606f89
     */
    _displayMode: null,

    _init: function(managers) {
      this._super(managers);
      this._reset();
      this.bindEvents({
        'input/leftclick': this._add,
        'entity/draw': {
          callback: this._draw,
          source: 'extern',
          persistent: true
        },
        'entity/draw/stop': {
          callback: function(args) {
            if (this._stop(args) === false) {
              // Stopping has failed, so we need to abort manually.
              this._cancel();
            }
          },
          source: 'extern'
        },
        'input/keyup': function(args) {
          // Cancel drawing on escape key.
          if (this.isDrawing() && args.key === 27) {
            this._cancel();
          }
        }
      });
    },

    _getNextId: function() {
      return '_draw_' + this._nextId++;
    },

    /**
     * Sets up the resources needed before drawing.
     * @private
     */
    _setup: function() {
      if (!this._feature) {
        var displayMode = this._displayMode;
        var createArgs = {
          line: {vertices: [], width: '2px'},
          displayMode: displayMode
        };
        if (displayMode === Feature.DisplayMode.FOOTPRINT) {
          createArgs.polygon = {vertices: []};
        }
        this._feature = this._managers.entity.createFeature(this._getNextId(), createArgs);
        // We will be adding new handles ourselves, and the new feature doesn't have any to begin
        // with.
        this._managers.edit.enable({
          entities: [this._feature], show: false, addHandles: false});
      }
    },

    /**
     * Called at the start of the drawing to bind event callbacks.
     * @param {Object} args
     * @param {Function} [args.update] - A callback invoked as the object is drawn (vertices are
     * added).
     * @param {Function} [args.create] - A callback invoked when drawing is complete.
     * @param {Function} [args.cancel] - A callback invoked when drawing is cancelled.
     * @param {atlas.model.Feature.DisplayMode} [displayMode] - The display mode to use when drawing
     * the entity. {@link atlas.model.Feature.DisplayMode.FOOTPRINT} by default.
     * @private
     */
    _draw: function(args) {
      if (this.isDrawing()) {
        throw new DeveloperError('Already drawing - end the current session first.');
      }
      // Bind the draw event handlers.
      for (var event in this._handlers) {
        var handler = args[event];
        handler && this._handlers[event].push(handler);
      }
      this._displayMode = args.displayMode || Feature.DisplayMode.FOOTPRINT
      this.enable();
      this._setup();
      this._managers.edit.enableModule('translation');
      this._isDrawing = true;
    },

    /**
     * Executes the given handlers with the drawn object.
     * @param handlers
     * @param  {atlas.model.Feature} [feature]
     * @private
     */
    _executeHandlers: function(handlers, feature) {
      feature = feature || this._feature;
      handlers.forEach(function(handler) {
        handler.call(this, {
          feature: feature
        });
      }, this);
    },

    /**
     * Called when a vertex should be added during drawing. Creates a handle for the new vertex.
     * If two consecutive calls are made within {@link #_doubleClickDelta} it is considered a double
     * click and drawing stops.
     * @param {Object} args - The event object.
     * @private
     */
    _add: function(args) {
      var handles = this._managers.edit.getHandles();
      var position = new Vertex(args.position);
      var targetId = this._managers.render.getAt(args.position)[0];
      var target = handles.get(targetId);
      var now = Date.now();
      var translationModule = this._managers.edit.getModule('translation');
      var form = this._getForm(),
          line = this._getLine();

      if (this._lastClickTime) {
        var timeDiff = now - this._lastClickTime;
        var posDiff = position.subtract(this._lastClickPosition).absolute();
        // Only register a double click if the mouse did not move between clicks.
        if (timeDiff <= this._doubleClickDelta && posDiff.equals(new Vertex(0, 0))) {
          if (target) {
            // Ensure a translation doesn't exist if we clicked on a handle. Perform the cancel
            // before removing the handle to ensure translation doesn't fail.
            translationModule.cancel();
          }
          var lastHandle = this._handles.pop();
          // Remove the point added on the first click of the double click.
          // NOTE: it will still invoke the update callback.
          form.removeVertex();
          line !== form && line.removeVertex();
          this._removeHandle(lastHandle);
          this._render();
          this._stop(args);
          return;
        }
      }
      this._lastClickTime = now;
      this._lastClickPosition = position;

      if (target) {
        translationModule.cancel();
        // Stop editing if clicking on the first handle, otherwise ignore.
        if (this._handles.length > 0 && target === this._handles[0]) {
          // Ensure a translation doesn't exist if we clicked on a handle.
          this._stop(args);
        }
        return;
      }

      var point = this._managers.render.geoPointFromScreenCoords(args.position);
      this._doAdd(point);
      this._executeHandlers(this._handlers.update);
    },

    _doAdd: function(point) {
      var handles = this._managers.edit.getHandles(),
          form = this._getForm(),
          line = this._getLine();
      form.addVertex(point);
      if (form.getVertices().length <= 2) {
        line.addVertex(point);
      }
      // Use the form's handle constructor for consistency.
      var handle = form.addHandle(form.createHandle(point, form.getVertices().length - 1));
      handle.show();
      this._handles.push(handle);
      handles.add(handle);
      this._render();
    },

    /**
     * Renders the feature if it's safe to do so (has the minimum number of vertices).
     * @private
     */
    _render: function() {
      var len = this._getForm().getVertices().length;
      if (len === 2) {
        this._feature.setDisplayMode(Feature.DisplayMode.LINE);
        this._feature.show();
      } else if (len >= 3) {
        this._feature.setDisplayMode(this._displayMode);
        this._feature.show();
      }
    },

    /**
     * Stops drawing if the currently drawn object is valid (has the minimum number of vertices).
     * @param {Object} [args]
<<<<<<< HEAD
     * @param {Boolean} [args.validate=true] Whether to preform validation and pervent completion of
=======
     * @param {Boolean} [args.validate=true] Whether to preform validation and prevent completion of
>>>>>>> 85606f89
     * the draw session if validation fails.
     * @returns {Boolean} Whether stopping was successful.
     * @private
     */
    _stop: function(args) {
      args = Setter.merge({
        validate: true
      }, args);
      if (!this.isDrawing()) {
        throw new DeveloperError('Nothing is being drawn - cannot stop.');
      }
      var form = this._getForm();
      if (args.validate) {
        var len = form.getVertices().length;
        if ((this._displayMode === Feature.DisplayMode.FOOTPRINT ||
          this._displayMode === Feature.DisplayMode.EXTRUSION) && len < 3) {
          Log.error('A polygon must have at least 3 vertices.');
          return false;
        } else if (this._displayMode === Feature.DisplayMode.LINE && len < 2) {
          Log.error('A line must have at least 2 vertices.');
          return false;
        }
      }
      // Store references to the handlers and the feature which is passed to them. We need to 
      // unregister before calling the handlers in case another draw session is started from within.
      var feature = this._feature;
      var handlers = this._handlers.create;
      this._removeHandles();
      this._reset();
      this._executeHandlers(handlers, feature);
      return true;
    },

    /**
     * Forcefully stops drawing.
     * @private
     */
    _cancel: function() {
      if (!this.isDrawing()) {
        throw new DeveloperError('Nothing is being drawn - cannot cancel.');
      }
      this._executeHandlers(this._handlers.cancel);
      this._removeHandles();
      this._feature.remove();
      this._reset();
    },

    _removeHandles: function() {
      this._handles.forEach(this._removeHandle, this);
    },

    _removeHandle: function(handle) {
      var handles = this._managers.edit.getHandles();
      handles.remove(handle.getId());
      handle.remove();
    },

    /**
     * Removes drawing resources, resets property states and disables drawing and editing.
     */
    _reset: function() {
      this._feature = null;
      this._handles = [];
      this._handlers = {
        update: [],
        create: [],
        cancel: []
      };
      this._lastClickTime = null;
      this._managers.edit.disable();
      this.disable();
      this._isDrawing = false;
    },

    _getForm: function(displayMode) {
      return this._feature.getForm(displayMode || this._displayMode);
    },

    _getLine: function() {
      return this._getForm(Feature.DisplayMode.LINE);
    },

    /**
     * @returns {Boolean} Whether an object is being drawn at the moment.
     */
    isDrawing: function() {
      return !!this._isDrawing;
    }

  });
  return DrawModule;
});<|MERGE_RESOLUTION|>--- conflicted
+++ resolved
@@ -66,11 +66,7 @@
 
     /**
      * The display mode to use when drawing.
-<<<<<<< HEAD
-     * @type {atlas.model.Feature.DisplayMode.LINE}
-=======
      * @type {atlas.model.Feature.DisplayMode}
->>>>>>> 85606f89
      */
     _displayMode: null,
 
@@ -260,11 +256,7 @@
     /**
      * Stops drawing if the currently drawn object is valid (has the minimum number of vertices).
      * @param {Object} [args]
-<<<<<<< HEAD
-     * @param {Boolean} [args.validate=true] Whether to preform validation and pervent completion of
-=======
      * @param {Boolean} [args.validate=true] Whether to preform validation and prevent completion of
->>>>>>> 85606f89
      * the draw session if validation fails.
      * @returns {Boolean} Whether stopping was successful.
      * @private
