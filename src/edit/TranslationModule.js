--- conflicted
+++ resolved
@@ -65,13 +65,8 @@
     //   return event;
     // },
 
-<<<<<<< HEAD
-    _provideTarget: function (args) {
+    _provideTarget: function(args) {
       args.target = this._managers.entity.getEntitiesFromArgs(args)[0];
-=======
-    _provideTarget: function(args) {
-      args.target = this._managers.entity.getAt(args.position)[0];
->>>>>>> b6fd9a82
       return args;
     },
 
