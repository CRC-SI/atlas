--- conflicted
+++ resolved
@@ -139,13 +139,7 @@
     _translate: function(oldPos, newPos) {
       var diff = newPos.subtract(oldPos);
       // GeoEntity.translate expects a Vertex, not a GeoPoint.
-<<<<<<< HEAD
-      // Translation should be using a GeoPoint
       this._target.translate(diff);
-=======
-      // TODO(bpstudds): Translation should be using a GeoPoint.
-      this._target.translate(diff.toVertex());
->>>>>>> 7c748ee7
     },
 
     /**
