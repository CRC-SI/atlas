--- conflicted
+++ resolved
@@ -193,16 +193,10 @@
             entity.onSelect();
             this._selection[id] = entity;
           }.bind(this));
-<<<<<<< HEAD
-        }
-        if (toSelectIds.length > 0) {
-          this._atlasManagers.event.dispatchEvent(new Event(new EventTarget(), 'entity/select',
-              {ids: toSelectIds}));
-=======
+
           this._atlasManagers.event.dispatchEvent(
             new Event(null, 'entity/select', {ids: toSelectIds})
           );
->>>>>>> f3ac0836
         }
       }
       Log.debug('selected entities', toSelectIds);
