define([
  'atlas/core/Manager',
  'atlas/util/DeveloperError',
  'atlas/events/Event',
  'atlas/events/EventTarget',
  'atlas/lib/utility/Arrays',
  'atlas/lib/utility/Log'
], function(Manager, DeveloperError, Event, EventTarget, Arrays, Log) {

  /**
   * @typedef atlas.selection.SelectionManager
   * @ignore
   */
  var SelectionManager;

  /**
   * @classdesc The SelectionManager maintains a list of the currently
   * selected GeoEntities. It exposes an API to select and deselect
   * individual GeoEntities or a set of entities either specified
   * explicitly or by specifying a geographic area to select from.
   *
   * @param {Object} managers - A reference to the Atlas manager objects.
   * @returns {atlas.selection.SelectionManager}
   *
   * @class atlas.selection.SelectionManager
   */
  SelectionManager = Manager.extend(/** @lends atlas.selection.SelectionManager# */ {

    _id: 'selection',

    /**
     * Whether the SelectionManager is enabled.
     * @type {boolean}
     */
    _enabled: true,

    /**
     * Contains a map of entity ID to entity of all selected entities.
     * @type {Object}
     */
    _selection: null,

    _init: function(managers) {
      this._super(managers);
      this._selection = {};
    },

    setup: function() {
      this.bindEvents();
    },

    /**
     * Registers event handlers with the EventManager for relevant events.
     */
    bindEvents: function() {
<<<<<<< HEAD
      // Create event handlers for pertinent events.
      var handleSelection = function(args, method) {
        if (!this.isEnabled()) { return; }

        if (args.ids instanceof Array) {
          this[method + 'Entities'](args.ids, args.keepSelection);
        } else {
          this[method + 'Entity'](args.id, args.keepSelection);
        }
      }.bind(this);
      var handlers = [
        {
          source: 'extern',
          name: 'selection/enable',
          callback: function() {
            this.setEnabled(true);
          }.bind(this)
        },
        {
          source: 'extern',
          name: 'selection/disable',
          callback: function() {
            this.setEnabled(false);
          }.bind(this)
        },
        {
          source: 'extern',
          name: 'entity/select',
          callback: function(args) {
            handleSelection(args, 'select');
          }.bind(this)
        },
        {
          source: 'extern',
          name: 'entity/deselect',
          callback: function(args) {
            handleSelection(args, 'deselect');
          }.bind(this)
        },
        {
          source: 'extern',
          name: 'entity/deselect/all',
          callback: function(args) {
            this.clearSelection();
          }.bind(this)
        },
        {
          source: 'intern',
          name: 'input/leftclick',
          callback: function(args) {
            if (!this.isEnabled()) { return; }
            if (!args.modifiers) args.modifiers = {};

            var selectedEntities = this._managers.entity.getEntitiesFromArgs(args);
            var keepSelection = 'shift' in args.modifiers,
                preSelectionIds = this.getSelectionIds();
            if (selectedEntities.length > 0) {
              this.selectEntity(selectedEntities[0].getId(), keepSelection, args.position);
            } else if (!keepSelection) {
              this.clearSelection();
            }
            var postSelectionIds = this.getSelectionIds();
            var changedSelectedIds = Arrays.difference(postSelectionIds, preSelectionIds);
            var changedDeselectedIds = Arrays.difference(preSelectionIds, postSelectionIds);
            if (changedSelectedIds.length > 0 || changedDeselectedIds.length > 0) {
              this._managers.event.dispatchEvent(new Event(new EventTarget(),
                  'entity/selection/change', {selected: changedSelectedIds,
                  deselected: changedDeselectedIds}));
            }
          }.bind(this)
        },
        {
          source: 'intern',
          name: 'entity/select',
          callback: function(args) {
            this.selectEntities(args.ids, true, null);
          }.bind(this)
=======
      var handlers = {
        intern: {
          'input/leftclick': this._onLeftClick.bind(this),
          'entity/select': this._onSelection.bind(this, true),
          'entity/deselect': this._onSelection.bind(this, false),
          'entity/remove': this._onRemove.bind(this)
>>>>>>> b6fd9a82
        },
        extern: {
          'selection/enable': this.setEnabled.bind(this, true),
          'selection/disable': this.setEnabled.bind(this, false),
          'entity/deselect/all': this.clearSelection.bind(this),
          'entity/select': this._handleSelection.bind(this, 'select'),
          'entity/deselect': this._handleSelection.bind(this, 'deselect')
        }
      };
      this._managers.event.addNewEventHandlers(handlers);
    },

    // -------------------------------------------
    // GETTERS AND SETTERS
    // -------------------------------------------

    /**
     * @returns {boolean} Whether the SelectionManager is enabled.
     */
    isEnabled: function() {
      return this._enabled;
    },

    /**
     * Sets whether the SelectionManager is enabled.
     * @param {Boolean} enable - True to enable the selection manager, false to disable.
     *
     * @listens ExternalEvent#selection/enable
     * @listens ExternalEvent#selection/disable
     */
    setEnabled: function(enable) {
      this._enabled = enable;
    },

    /**
     * Returns an array of the currently selected GeoEntities.
     * @returns {Array.<atlas.model.GeoEntity>}
     */
    getSelection: function() {
      var selection = [];
      for (var id in this._selection) {
        if (this._selection.hasOwnProperty(id)) {
          selection.push(this._selection[id]);
        }
      }
      return selection;
    },

    /**
     * Returns an array of the IDs of currently selected GeoEntities.
     * @returns {Array.<String>}
     */
    getSelectionIds: function() {
      return Object.keys(this._selection);
    },

    // -------------------------------------------
    // MODIFIERS
    // -------------------------------------------

    /**
     * Causes an Entity to become selected.
     * @param {String} id - The ID of the GeoEntity to select.
     * @param {Boolean} [keepSelection=false] - If true, the GeoEntity will be added to the current
     *      selection. If false, the current selection will be cleared before
     *      the GeoEntity is selected.
     * @param {atlas.model.Vertex} mousePosition - The position of the mouse when GeoEntities are
     *      selected. Null if a mouse action did not result in the selection.
     */
    selectEntity: function(id, keepSelection, mousePosition) {
      this.selectEntities([id], keepSelection, mousePosition);
    },

    /**
     * Removes the given Entity from the current selection.
     * @param {String} id - The ID of the GeoEntity to deselect.
     */
    deselectEntity: function(id) {
      this.deselectEntities([id]);
    },

    /**
     * Selects multiple GeoEntities.
     * @param {Array.<String>} ids - The IDs of all GeoEntities to be selected.
     * @param {Boolean} [keepSelection=false] - If true, the GeoEntities will be added to current
     *      selection. If false, the current selection will be cleared before
     *      the GeoEntities are selected.
     * @param {atlas.model.Vertex} mousePosition - The position of the mouse when GeoEntities are
     *      selected. Null if a mouse action did not result in the selection.
     */
    selectEntities: function(ids, keepSelection, mousePosition) {
      var entities = this._managers.entity.getByIds(ids);
      var toSelectIds = [];
      var toSelectEntities = {};
      var existingSelection = this.getSelectionIds();
      if (entities.length > 0) {
        entities.forEach(function(entity) {
          var id = entity.getId();
          // Even though the entity may be selected directly, it may not be registered as selected
          // until the event is caught by this manager, hence the need to check the registry rather
          // than the entity.
          if (!this.isSelected(id)) {
            toSelectIds.push(id);
            toSelectEntities[id] = entity;
          }
        }.bind(this));
        // Clear selection afterwards once we know what was selected. Clearing before checking with
        // isSelect() would result in previously selected entities being confused as newly selected.
        // If nothing was actually selected in addition to what was already selected, don't clear
        // the current selection.
        if (toSelectIds.length > 0) {
          Log.debug('selecting entities', toSelectIds);
          if (!keepSelection) {
            this.clearSelection();
          }
          toSelectIds.forEach(function(id) {
            var entity = toSelectEntities[id];
            this._selection[id] = entity;
            entity.setSelected(true);
          }.bind(this));
          Log.debug('selected entities', toSelectIds);
        }
      }
      this._handleSelectionChange(existingSelection);
    },

    /**
     * Deselects multiple GeoEntities.
     * @param {Array.<String>} ids - The IDs of all GeoEntities to be deselected.
     */
    deselectEntities: function(ids) {
      var entities = this._managers.entity.getByIds(ids);
      var deselectedIds = [];
      var existingSelection = this.getSelectionIds();
      if (entities.length > 0) {
        entities.forEach(function(entity) {
          var id = entity.getId();
          if (this.isSelected(id)) {
            delete this._selection[id];
            entity.setSelected(false);
            deselectedIds.push(id);
          }
        }.bind(this));
        if (deselectedIds.length > 0) {
          Log.debug('deselected entities', deselectedIds);
        }
      }
      this._handleSelectionChange(existingSelection);
    },

    _handleSelectionChange: function(existingSelection) {
      var currentSelection = this.getSelectionIds();
      var newSelection = Arrays.difference(currentSelection, existingSelection);
      var newDeselection = Arrays.difference(existingSelection, currentSelection);
      if (newSelection.length > 0 || newDeselection.length > 0) {
        this._managers.event.dispatchEvent(new Event(new EventTarget(),
            'entity/selection/change', {
              selected: newSelection,
              deselected: newDeselection
            }));
      }
    },

    /**
     * Deselects all currently selected GeoEntities.
     *
     * @listens ExternalEvent#entity/deselect/all
     */
    clearSelection: function() {
      this.deselectEntities(this.getSelectionIds());
    },

    /**
     * @param {String} id.
     * @return {Boolean} Whether the GeoEntity with the given ID is selected.
     */
    isSelected: function(id) {
      return id in this._selection;
    },

    /**
     * Selects multiple GeoEntities which are contained by the given Polygon.
     * @param {atlas.model.Polygon} boundingBox - The polygon defining the area to select
     *    GeoEntities.
     * @param {Boolean} [intersects=false] - If true, GeoEntities which intersect but are
     *    not contained by the <code>boundingBox</code> are also selected.
     * @param {Boolean} [keepSelection=false] - If true, the current selection will be added
     *     to rather than cleared.
     */
    selectWithinPolygon: function() {
      throw new DeveloperError('Function not yet implemented');
    },

    /**
     * Selects multiple GeoEntities which are contained by rectangular area.
     * @param {atlas.model.Vertex} start - The first point defining the rectangular selection area.
     * @param {atlas.model.Vertex} finish - The second point defining the rectangular selection
     *    area.
     * @param {Boolean} [intersects=false] - If true, GeoEntities which intersect but are not
     *    contained by the <code>boundingBox</code> are also selected.
     * @param {Boolean} [keepSelection=false] - If true, the current selection will be added
     *     to rather than cleared.
     */
    selectBox: function() {
      throw new DeveloperError('Function not yet implemented');
    },

    /**
     * Selects or deselects the specified entities.
     *
     * @param {boolean} selected - True if selection, false if deselection.
     * @param {InternalEvent#event:entity/select | InternalEvent#event:entity/deselect} event
     *
     * @listens InternalEvent#entity/select
     * @listens InternalEvent#entity/deselect
     */
    _onSelection: function(selected, event) {
      var methodName = (selected ? '' : 'de') + 'selectEntities';
      this[methodName](event.ids, true, null);
    },

    /**
     * Handles an external request for selection and deselection.
     *
     * @param {String} method - Either 'select' or 'deselect' depending on the request.
     * @param {ExternalEvent#event:entity/select | ExternalEvent#event:entity/deselect} event
     *
     * @listens ExternalEvent#entity/select
     * @listens ExternalEvent#entity/deselect
     */
    _handleSelection: function(method, event) {
      if (!this.isEnabled()) return;

      if (event.ids instanceof Array) {
        this[method + 'Entities'](event.ids, event.keepSelection);
      } else {
        this[method + 'Entity'](event.id, event.keepSelection);
      }
    },

    /**
     * Handles a left click event.
     *
     * @param {InternalEvent#event:input/leftclick} event
     *
     * @listens InternalEvent#input/leftclick
     */
    _onLeftClick: function(event) {
      if (!this.isEnabled()) return;
      if (!event.modifiers) event.modifiers = {};
      var selectedEntities = this._managers.entity.getAt(event.position);
      var keepSelection = 'shift' in event.modifiers && event.modifiers['shift'];
      if (selectedEntities.length > 0) {
        this.selectEntity(selectedEntities[0].getId(), keepSelection, event.position);
      } else if (!keepSelection) {
        this.clearSelection();
      }
    },

    /**
     * Removes an entity from the current selection if it is deleted.
     *
     * @param {InternalEvent#event:entity/remove} event
     *
     * @listens InternalEvent#entity/remove
     */
    _onRemove: function(event) {
      delete this._selection[event.id];
    }

  });

  return SelectionManager;
});<|MERGE_RESOLUTION|>--- conflicted
+++ resolved
@@ -53,92 +53,12 @@
      * Registers event handlers with the EventManager for relevant events.
      */
     bindEvents: function() {
-<<<<<<< HEAD
-      // Create event handlers for pertinent events.
-      var handleSelection = function(args, method) {
-        if (!this.isEnabled()) { return; }
-
-        if (args.ids instanceof Array) {
-          this[method + 'Entities'](args.ids, args.keepSelection);
-        } else {
-          this[method + 'Entity'](args.id, args.keepSelection);
-        }
-      }.bind(this);
-      var handlers = [
-        {
-          source: 'extern',
-          name: 'selection/enable',
-          callback: function() {
-            this.setEnabled(true);
-          }.bind(this)
-        },
-        {
-          source: 'extern',
-          name: 'selection/disable',
-          callback: function() {
-            this.setEnabled(false);
-          }.bind(this)
-        },
-        {
-          source: 'extern',
-          name: 'entity/select',
-          callback: function(args) {
-            handleSelection(args, 'select');
-          }.bind(this)
-        },
-        {
-          source: 'extern',
-          name: 'entity/deselect',
-          callback: function(args) {
-            handleSelection(args, 'deselect');
-          }.bind(this)
-        },
-        {
-          source: 'extern',
-          name: 'entity/deselect/all',
-          callback: function(args) {
-            this.clearSelection();
-          }.bind(this)
-        },
-        {
-          source: 'intern',
-          name: 'input/leftclick',
-          callback: function(args) {
-            if (!this.isEnabled()) { return; }
-            if (!args.modifiers) args.modifiers = {};
-
-            var selectedEntities = this._managers.entity.getEntitiesFromArgs(args);
-            var keepSelection = 'shift' in args.modifiers,
-                preSelectionIds = this.getSelectionIds();
-            if (selectedEntities.length > 0) {
-              this.selectEntity(selectedEntities[0].getId(), keepSelection, args.position);
-            } else if (!keepSelection) {
-              this.clearSelection();
-            }
-            var postSelectionIds = this.getSelectionIds();
-            var changedSelectedIds = Arrays.difference(postSelectionIds, preSelectionIds);
-            var changedDeselectedIds = Arrays.difference(preSelectionIds, postSelectionIds);
-            if (changedSelectedIds.length > 0 || changedDeselectedIds.length > 0) {
-              this._managers.event.dispatchEvent(new Event(new EventTarget(),
-                  'entity/selection/change', {selected: changedSelectedIds,
-                  deselected: changedDeselectedIds}));
-            }
-          }.bind(this)
-        },
-        {
-          source: 'intern',
-          name: 'entity/select',
-          callback: function(args) {
-            this.selectEntities(args.ids, true, null);
-          }.bind(this)
-=======
       var handlers = {
         intern: {
           'input/leftclick': this._onLeftClick.bind(this),
           'entity/select': this._onSelection.bind(this, true),
           'entity/deselect': this._onSelection.bind(this, false),
           'entity/remove': this._onRemove.bind(this)
->>>>>>> b6fd9a82
         },
         extern: {
           'selection/enable': this.setEnabled.bind(this, true),
@@ -389,7 +309,7 @@
     _onLeftClick: function(event) {
       if (!this.isEnabled()) return;
       if (!event.modifiers) event.modifiers = {};
-      var selectedEntities = this._managers.entity.getAt(event.position);
+      var selectedEntities = this._managers.entity.getEntitiesFromArgs(args);
       var keepSelection = 'shift' in event.modifiers && event.modifiers['shift'];
       if (selectedEntities.length > 0) {
         this.selectEntity(selectedEntities[0].getId(), keepSelection, event.position);
