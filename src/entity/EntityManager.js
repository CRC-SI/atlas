define([
  'atlas/lib/utility/Log',
  'atlas/model/Ellipse',
  'atlas/model/Feature',
  'atlas/model/GeoEntity',
  'atlas/model/Mesh',
  'atlas/model/Polygon',
  'atlas/model/Line',
  'atlas/model/Image',
  'atlas/model/Vertex',
  'atlas/util/DeveloperError',
  'atlas/util/mixin',
  // Base class.
  'atlas/util/Class'
<<<<<<< HEAD
], function (Log, Ellipse, Feature, GeoEntity, Mesh, Polygon, Line, Image, Vertex, DeveloperError, mixin, Class) {
=======
], function(Log, Ellipse, Feature, GeoEntity, Mesh, Polygon, Line, Vertex, DeveloperError, mixin,
            Class) {

>>>>>>> aff52171
  //noinspection JSUnusedGlobalSymbols
  var EntityManager = Class.extend({

    _atlasManagers: null,

    /**
     * Contains a mapping of ID to GeoEntity of all GeoEntities in atlas.
     * @type {Object.<String,atlas.model.GeoEntity>}
     */
    _entities: null,

    /**
     * A map of handle ID to Handle objects.
     * @type {Object.<String, atlas.model.Handle>}
     */
    _handles: null,

    /**
     * Contains a mapping of GeoEntity subclass names to the constructor object
     * used to create that GeoEntity. Allows overriding of the default atlas GeoEntities
     * without having to subclass the EntityManager.
     * @type {Object.<String,Function>}
     */
    _entityTypes: {
      'Feature': Feature,
      'Polygon': Polygon,
      'Line': Line,
      'Ellipse': Ellipse,
      'Mesh': Mesh,
      'Image': Image
    },

    _init: function(atlasManagers) {
      this._atlasManagers = atlasManagers;
      this._atlasManagers.entity = this;
      this._entities = {};
      this._handles = {};
    },

    /**
     * Performs any manager setup that requires the presence of other managers.
     * @param args
     */
    setup: function(args) {
      if (args && args.constructors) {
        this.setGeoEntityTypes(args.constructors);
      }
      this.bindEvents();
    },

    bindEvents: function() {
      var handlers = [
        {
          source: 'extern',
          name: 'entity/show',
          callback: function(args) {
            Log.time('entity/show');
            var entity = this.getById(args.id);
            (!entity) && (entity = this.createFeature(args.id, args));
            entity.show();
            Log.timeEnd('entity/show');
          }.bind(this)
        },
        {
          source: 'extern',
          name: 'entity/hide',
          callback: function(args) {
            Log.time('entity/hide');
            var entity = this.getById(args.id);
            entity.hide();
            Log.timeEnd('entity/hide');
          }.bind(this)
        },
        {
          source: 'extern',
          name: 'entity/remove',
          callback: function(args) {
            Log.time('entity/remove');
            var entity = this.getById(args.id);
            entity.remove();
            Log.timeEnd('entity/remove');
          }.bind(this)
        },
        {
          source: 'extern',
          name: 'entity/show/bulk',
          callback: function(args) {
            Log.time('entity/show/bulk');
            var ids;
            if (args.features) {
              this.bulkCreate(args.features);
              ids = args.features.map(function (item) {return item.id});
            } else if (args.ids) {
              ids = args.ids;
            } else {
              throw new Error('Either features or ids must be provided for bulk show.');
            }
            if (args.callback) {
              args.callback(ids);
            }
            this.getByIds(ids).forEach(function(entity) {
              entity.show();
            }, this);
            Log.timeEnd('entity/show/bulk');
          }.bind(this)
        },
        {
          source: 'extern',
          name: 'entity/hide/bulk',
          callback: function(args) {
            Log.time('entity/hide/bulk');
            this.getByIds(args.ids).forEach(function(entity) {
              entity.hide();
            }, this);
            Log.timeEnd('entity/hide/bulk');
          }.bind(this)
        },
        {
          source: 'extern',
          name: 'entity/remove/bulk',
          callback: function(args) {
            Log.time('entity/remove/bulk');
            args.ids.forEach(function (id) {
              this.remove(id);
            }, this);
            Log.timeEnd('entity/remove/bulk');
          }.bind(this)
        }
        // TODO(bpstudds): Is this stupid?
//        {
//          source: 'intern',
//          name: 'entity/remove',
//          callback: function (event) {
//            event.id && this.remove(event.id);
//          }.bind(this)
//        },
//        {
//          source: 'intern',
//          name: 'handle/remove',
//          callback: function (event) {
//            event.id && this.removeHandle(event.id);
//          }.bind(this)
//        }
      ];
      this._atlasManagers.event.addEventHandlers(handlers);
    },

    /**
     * Allows overriding of the default Atlas GeoEntity types with implementation specific
     * GeoEntity types.
     * @param {Object.<String, Function>} constructors - A map of entity type names to entity constructors.
     */
    setGeoEntityTypes: function(constructors) {
      for (var key in constructors) {
        if (key in this._entityTypes) {
          //noinspection JSUnfilteredForInLoop
          this._entityTypes[key] = constructors[key];
        }
      }
    },

    // -------------------------------------------
    // CREATE ENTITIES
    // -------------------------------------------

    /**
     * Creates and adds a new Feature object to atlas-cesium.
     * @param {String} id - The ID of the Feature to add.
     * @param {Object} args - Arguments describing the Feature to add.
     * @param {String|Array.<atlas.model.Vertex>} [args.line=null] - Either a WKT string or array
     * of vertices.
     * @param {String|Array.<atlas.model.Vertex>} [args.footprint=null] - Either a WKT string or array
     * of vertices.
     * @param {Object} [args.mesh=null] - A object in the C3ML format describing the Features' Mesh.
     * @param {Number} [args.height=0] - The extruded height when displaying as a extruded polygon.
     * @param {Number} [args.elevation=0] - The elevation (from the terrain surface) to the base of
     * the Mesh or Polygon.
     * @param {Boolean} [args.show=false] - Whether the feature should be initially shown when
     * created.
     * @param {String} [args.displayMode='footprint'] - Initial display mode of feature.
     */
    createFeature: function(id, args) {
      if (typeof id === 'object') {
        args = id;
        id = args.id;
      }
      if (id === undefined) {
        throw new DeveloperError('Can not create Feature without specifying ID');
      } else if (id in this._entities) {
        throw new DeveloperError('Can not create Feature with a duplicate ID');
      } else {
        // Add EventManger to the args for the feature.
        args.eventManager = this._atlasManagers.event;
        // Add the RenderManager to the args for the feature.
        args.renderManager = this._atlasManagers.render;
        // Add the EntityManager to the args for the feature.
        args.entityManager = this;
        Log.debug('Creating entity', id);
        return (this._entities[id] = new this._entityTypes.Feature(id, args));
      }
    },

    /**
     * Allows for creation of multiple Features. Skips features which already exist.
     * @param {Array} c3mls - An array of objects, with each object containing
     *    an entity description conforming to the C3ML standard.
     * @returns {Array} The IDs of the created entities.
     */
    bulkCreate: function(c3mls) {
      var ids = [];
      c3mls.forEach(function(c3ml) {
        var id = c3ml.id;
        var entity = this.getById(id);
        if (!entity) {
          var args = this._parseC3ML(c3ml);
          this.createFeature(id, args);
          args.show && this._entities[id].show();
          ids.push(id);
        }
      }, this);
      return ids;
    },

    /**
     * Takes a object conforming to C3ML and converts it to a format expected by
     * Atlas.
     * @param {Object} c3ml - The C3ML object.
     * @returns {Object} An Atlas readable object representing the C3ML object.
     * @protected
     */
    _parseC3ML: function(c3ml) {
      var geometry,
      // Map of C3ML type to parse of that type.
          parsers = {
            line: this._parseC3MLline,
            mesh: this._parseC3MLmesh,
            polygon: this._parseC3MLpolygon,
            image: this._parseC3MLimage
          };
      // Generate the Geometry for the C3ML type if it is supported.
      parsers[c3ml.type] && (geometry = parsers[c3ml.type](c3ml, this));
      return mixin(c3ml, geometry);
    },

    /**
     * Parses a C3ML image object to an format supported by Atlas.
     * @param {Object} c3ml - The C3ML object to be parsed
     * @returns {Object} The parsed C3ML.
     * @private
     */
    _parseC3MLimage: function (c3ml, _this) {
      return {
        image: {
          vertices: _this._parseCoordinates(c3ml.coordinates),
          image: c3ml.image
        },
        show: true
      };
    },

    /**
     * Parses a C3ML line object to an format supported by Atlas.
     * @param {Object} c3ml - The C3ML object to be parsed
     * @returns {Object} The parsed C3ML.
     * @private
     */
    _parseC3MLline: function(c3ml, _this) {
      return {
        line: {
          vertices: _this._parseCoordinates(c3ml.coordinates),
          color: c3ml.color,
          height: c3ml.height,
          elevation: c3ml.altitude
        },
        show: true
      };
    },

    /**
     * Parses a C3ML polygon object to an format supported by Atlas.
     * @param {Object} c3ml - The C3ML object to be parsed
     * @returns {Object} The parsed C3ML.
     * @private
     */
    _parseC3MLpolygon: function(c3ml, _this) {
      return {
        polygon: {
          vertices: _this._parseCoordinates(c3ml.coordinates),
          color: c3ml.color,
          height: c3ml.height,
          elevation: c3ml.altitude
        },
        show: true
      };
    },

    /**
     * Parses a C3ML mesh object to an format supported by Atlas.
     * @param {Object} c3ml - The C3ML object to be parsed
     * @returns {Object} The parsed C3ML.
     * @private
     */
    _parseC3MLmesh: function(c3ml, _this) {
      return {
        mesh: {
          positions: c3ml.positions,
          normals: c3ml.normals,
          triangles: c3ml.triangles,
          color: c3ml.color,
          geoLocation: c3ml.geoLocation,
          scale: c3ml.scale,
          rotation: c3ml.rotation
        },
        show: true
      };
    },

    /**
     * Takes an array of {x, y, z} coordinates and converts it to an array of
     * {@see atlas.model.Vertex|Vertices}.
     * @param {Object} coordinates - The {x, y, z} coordinates to convert.
     * @returns {Array.<atlas.model.Vertex>} The convert coordinates.
     * @protected
     */
    _parseCoordinates: function(coordinates) {
      var vertices = [];
      for (var i = 0; i < coordinates.length; i++) {
        vertices.push(this._coordinateAsVertex(coordinates[i]));
      }
      return vertices;
    },

    /**
     * Converts a coordinate object to a {@link atlas.model.Vertex|Vertex}.
     * @param  {Object} coordinate - The coordinate to be converted.
     * @param {Number} coordinate.x - The latitude, given in decimal degrees.
     * @param {Number} coordinate.y - The longitude, given in decimal degrees.
     * @param {Number} coordinate.z - The altitude, given in metres.
     * @returns {atlas.model.Vertex}
     * @protected
     */
    _coordinateAsVertex: function(coordinate) {
      return new Vertex(coordinate.x, coordinate.y, coordinate.z);
    },

    /**
     * @deprecated <code>EntityManager#createFeature</code> adds new Feature as it creates them.
     * Adds a new GeoEntity into the EntityManager.
     * @param {String} id - The ID of the new GeoEntity.
     * @param {atlas.model.GeoEntity} entity - The new GeoEntity;
     * @returns {Boolean} True if the GeoEntity was added, false otherwise.
     */
    add: function(id, entity) {
      if (id in this._entities) {
        Log.log('tried to add entity', id, 'which already exists.');
        return false;
      }
      if (!entity instanceof GeoEntity) {
        throw new DeveloperError('Can not add entity which is not a subclass of atlas/model/GeoEntity.');
      }
      Log.debug('entityManager: added entity', id);
      this._entities[id] = entity;
      return true;
    },

    /**
     * Removes the given GeoEntity from the EntityManager.
     * @param {String} id - The ID of the GeoEntity to remove.
     */
    remove: function(id) {
      if (id in this._entities) {
        Log.debug('entityManager: deleted entity', id);
        // TODO(aramk) I couldn't find cleanUp method - not sure if it's called?
//        this._entities[id].cleanUp();
        var entity = this._entities[id];
        delete this._entities[id];
        // Call this last to prevent infinite loops if this method is called from within.
        entity.remove();
      }
    },

    // -------------------------------------------
    // ENTITY RETRIEVAL
    // -------------------------------------------

    /**
     * Returns the GeoEntity instances that are rendered and visible.
     * @returns {Object.<String, atlas.model.GeoEntity>} A map of visible GeoEntity ID to GeoEntity.
     */
    getVisibleEntities: function() {
      var visible = {};
      Object.keys(this._entities).forEach(function(id) {
        var entity = this._entities[id];
        if (entity.isVisible()) {
          visible[id] = entity;
        }
      }, this);
      return visible;
    },

    /**
     * Returns the GeoEntity instance corresponding to the given ID.
     * @param {String} id - The ID of the GeoEntity to return.
     * @returns {atlas.model.GeoEntity|undefined} The corresponding GeoEntity or
     * <code>undefined</code> if there is no such GeoEntity.
     */
    getById: function(id) {
      // TODO(bpstudds): Accept either a single id or an array of IDs and return an either a
      //      single entity or an array or Entities
      return this._entities[id];
    },

    /**
     * Returns the GeoEntity instances corresponding to the given IDs.
     * @param {Array.<String>} ids - The ID of the GeoEntity to return.
     * @returns {Array.<atlas.model.GeoEntity>} The corresponding GeoEntity instances mapped by their
     * IDs.
     */
    getByIds: function(ids) {
      var entities = [];
      ids.forEach(function(id) {
        var entity = this.getById(id);
        entity && entities.push(entity);
      }.bind(this));
      return entities;
    },

    /**
     * Returns the GeoEntity that intersects the given Vertex or undefined.
     * @param {atlas.model.Vertex} point - The point of interest.
     * @returns {Array.<atlas.model.GeoEntity>} The GeoEntities located at the given screen coordinates.
     */
    getAt: function(point) {
      // TODO
      // See mutopia-gui cesium extensions. Aram converted the target point and visible polygons
      // to WKT and then used OpenLayers to find the intersecting entities.
      throw 'EntityManager.getAt not yet implemented.'
    },

    /**
     * Returns the GeoEntities located within the given Polygon.
     * @param {atlas.model.Polygon} boundingPoly - The polygon defining the geographic area to
     * retrieve GeoEntities.
     * @param {Boolean} [intersects] - If true, GeoEntities which intersect the boundingBox are
     * returned as well. Otherwise, only wholly contains GeoEntities are returned.
     * @returns {atlas.model.GeoEntity|undefined} The GeoEntities located in the bounding box,
     * or <code>undefined</code> if there are no such GeoEntities.
     * @abstract
     */
    getInPoly: function(boundingPoly, intersects) {
      // TODO
      // See mutopia-gui cesium extensions. Aram converted the target point and visible polygons
      // to WKT and then used OpenLayers to find the intersecting entities.
      throw 'EntityManager.getInPoly not yet implemented.'
    },

    /**
     * Returns the GeoEntities located within a given rectangle defined by two opposing
     * corner points. The points are specified using latitude and longitude.
     * @param {atlas.model.GeoPoint} point1
     * @param {atlas.model.GeoPoint} point2
     * @returns {Array.<atlas.model.GeoEntity>} The array of GeoEntities within the rectangle.
     * @abstract
     */
    getInRect: function(point1, point2) {
      // TODO
      // See mutopia-gui cesium extensions. Aram converted the target point and visible polygons
      // to WKT and then used OpenLayers to find the intersecting entities.
      throw 'EntityManager.getInRect not yet implemented.'
    }
  });

  return EntityManager;
});<|MERGE_RESOLUTION|>--- conflicted
+++ resolved
@@ -12,13 +12,9 @@
   'atlas/util/mixin',
   // Base class.
   'atlas/util/Class'
-<<<<<<< HEAD
-], function (Log, Ellipse, Feature, GeoEntity, Mesh, Polygon, Line, Image, Vertex, DeveloperError, mixin, Class) {
-=======
-], function(Log, Ellipse, Feature, GeoEntity, Mesh, Polygon, Line, Vertex, DeveloperError, mixin,
-            Class) {
-
->>>>>>> aff52171
+], function (Log, Ellipse, Feature, GeoEntity, Mesh, Polygon, Line, Image, Vertex, DeveloperError,
+             mixin, Class) {
+
   //noinspection JSUnusedGlobalSymbols
   var EntityManager = Class.extend({
 
