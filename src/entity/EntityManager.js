--- conflicted
+++ resolved
@@ -217,7 +217,6 @@
             if (entities.length > 0) {
               // Only capture the double click on the first entity.
               var entity = entities[0];
-<<<<<<< HEAD
 
               /**
                * The {@link atlas.model.GeoEntity} was double-clicked.
@@ -226,15 +225,9 @@
                * @type {atlas.events.Event}
                * @property {String} args.id - The ID of the double-clicked entity.
                */
-              this._managers.event.dispatchEvent(new Event(entity,
-                  'entity/dblclick', {
-                    id: entity.getId()
-                  }));
-=======
               this._managers.event.dispatchEvent(new Event(entity, 'entity/dblclick', {
                 id: entity.getId()
               }));
->>>>>>> 5c41c28a
             }
           }.bind(this)
         }
