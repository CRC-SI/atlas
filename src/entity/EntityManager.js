--- conflicted
+++ resolved
@@ -566,12 +566,8 @@
      * Returns the GeoEntity that intersects the given point or undefined if there is no such
      * entity.
      * @param {atlas.model.GeoPoint} point - The point of interest.
-<<<<<<< HEAD
-     * @returns {Array.<atlas.model.GeoEntity>} The GeoEntities located at the given screen coordinates.
-=======
      * @returns {Array.<atlas.model.GeoEntity>} The GeoEntities located at the given screen
      * coordinates.
->>>>>>> 85606f89
      */
     getAt: function(point) {
       throw new DeveloperError('EntityManager.getAt not yet implemented.');
