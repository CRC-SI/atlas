define([
  'atlas/core/Manager',
  'atlas/core/ItemStore',
  'atlas/lib/utility/Log',
  'atlas/lib/utility/Setter',
  'atlas/model/Ellipse',
  'atlas/model/Feature',
  'atlas/model/GeoEntity',
  'atlas/model/Mesh',
  'atlas/model/Polygon',
  'atlas/model/Line',
  'atlas/model/Image',
  'atlas/model/GeoPoint',
  'atlas/util/DeveloperError'
<<<<<<< HEAD
], function(Manager, ItemStore, Log, Setter, Ellipse, Feature, GeoEntity, Mesh, Polygon,
            Line, Image, Vertex, DeveloperError) {
=======
], function(Manager, ItemStore, Log, Setter, Ellipse, Feature, GeoEntity, Mesh, Polygon, Line,
            Image, GeoPoint, DeveloperError) {
>>>>>>> 4a1b19cc

  /**
   * @typedef atlas.entity.EntityManager
   * @ignore
   */
  var EntityManager;

  /**
   * Manages {@link atlas.model.GeoEntity} objects.
   * @class atlas.entity.EntityManager
   */
  EntityManager = Manager.extend({

    _id: 'entity',

    /**
     * All added {@link atlas.model.GeoEntity} objects.
     * @type {atlas.core.ItemStore}
     */
    _entities: null,

    /**
     * Contains a mapping of GeoEntity subclass names to the constructor object
     * used to create that GeoEntity. Allows overriding of the default atlas GeoEntities
     * without having to subclass the EntityManager.
     * @type {Object.<String,Function>}
     */
    _entityTypes: {
      Ellipse: Ellipse,
      Feature: Feature,
      Image: Image,
      Line: Line,
      Mesh: Mesh,
      Polygon: Polygon
    },

    /**
     * A map of feature ID to their display mode at the time of calling 'entity/display-mode'.
     * Records are removed when calling 'entity/display-mode/reset'.
     * @type {Object.<String, atlas.model.Feature.DisplayMode>}
     */
    _origDisplayModes: null,

    _init: function(managers) {
      this._super(managers);
      this._origDisplayModes = {};
      this._entities = new ItemStore();
    },

    /**
     * Performs any manager setup that requires the presence of other managers.
     * @param args
     */
    setup: function(args) {
      var constructors = args && args.constructors;
      if (constructors) {
        this.setGeoEntityTypes(constructors);
      }
      this.bindEvents();
    },

    bindEvents: function() {
      var handlers = [
        {
          source: 'extern',
          name: 'entity/show',
          callback: function(args) {
            Log.time('entity/show');
            var entity = this.getById(args.id);
            if (!entity) {
              entity = this.createFeature(args.id, args);
            } else {
              entity.show();
            }
            Log.timeEnd('entity/show');
          }.bind(this)
        },
        {
          source: 'extern',
          name: 'entity/hide',
          callback: function(args) {
            Log.time('entity/hide');
            var entity = this.getById(args.id);
            entity.hide();
            Log.timeEnd('entity/hide');
          }.bind(this)
        },
        {
          source: 'extern',
          name: 'entity/remove',
          callback: function(args) {
            Log.time('entity/remove');
            var entity = this.getById(args.id);
            entity && entity.remove();
            Log.timeEnd('entity/remove');
          }.bind(this)
        },
        {
          source: 'extern',
          name: 'entity/show/bulk',
          callback: function(args) {
            Log.time('entity/show/bulk');
            var ids;
            if (args.features) {
              ids = this.bulkCreate(args.features);
            } else if (args.ids) {
              ids = args.ids;
            } else {
              throw new Error('Either features or ids must be provided for bulk show.');
            }
            if (args.callback) {
              args.callback(ids);
            }
            Log.timeEnd('entity/show/bulk');
          }.bind(this)
        },
        {
          source: 'extern',
          name: 'entity/hide/bulk',
          callback: function(args) {
            Log.time('entity/hide/bulk');
            this.getByIds(args.ids).forEach(function(entity) {
              entity.hide();
            }, this);
            Log.timeEnd('entity/hide/bulk');
          }.bind(this)
        },
        {
          source: 'extern',
          name: 'entity/remove/bulk',
          callback: function(args) {
            Log.time('entity/remove/bulk');
            args.ids.forEach(function(id) {
              this.remove(id);
            }, this);
            Log.timeEnd('entity/remove/bulk');
          }.bind(this)
        },
        {
          source: 'extern',
          name: 'entity/display-mode',
          callback: function(args) {
            // Set all features to 'footprint' display mode.
            Log.time('entity/display-mode');
            var features = args.ids ? this._getFeaturesByIds(args.ids) : this.getFeatures();
            features.forEach(function(feature) {
              var id = feature.getId();
              // Save a reference to the previous display mode to allow resetting.
              if (!this._origDisplayModes[id]) {
                this._origDisplayModes[id] = feature.getDisplayMode();
              }
              feature.setDisplayMode(args.displayMode);
            }, this);
            Log.timeEnd('entity/display-mode');
          }.bind(this)
        },
        {
          source: 'extern',
          name: 'entity/display-mode/reset',
          callback: function(args) {
            // Resets all features to their original display mode (at the time of using entity/mode
            args = args || {};
            Log.time('entity/display-mode/reset');
            var features = this._getFeaturesByIds(args.ids || Object.keys(this._origDisplayModes));
            features.forEach(function(feature) {
              var id = feature.getId(),
                  origDisplayMode = this._origDisplayModes[id];
              if (origDisplayMode) {
                feature.setDisplayMode(origDisplayMode);
                delete this._origDisplayModes[id];
              }
            }, this);
            Log.timeEnd('entity/display-mode/reset');
          }.bind(this)
        }
        // TODO(bpstudds): Is this stupid?
//        {
//          source: 'intern',
//          name: 'entity/remove',
//          callback: function (event) {
//            event.id && this.remove(event.id);
//          }.bind(this)
//        },
//        {
//          source: 'intern',
//          name: 'handle/remove',
//          callback: function (event) {
//            event.id && this.removeHandle(event.id);
//          }.bind(this)
//        }
      ];
      this._managers.event.addEventHandlers(handlers);
    },

    /**
     * Allows overriding of the default Atlas GeoEntity types with implementation specific
     * GeoEntity types.
     * @param {Object.<String, Function>} constructors - A map of entity type names to entity constructors.
     */
    setGeoEntityTypes: function(constructors) {
      for (var key in constructors) {
        if (key in this._entityTypes) {
          //noinspection JSUnfilteredForInLoop
          this._entityTypes[key] = constructors[key];
        }
      }
    },

    // -------------------------------------------
    // CREATE ENTITIES
    // -------------------------------------------

    /**
     * Creates and adds a new Feature object to atlas-cesium.
     * @param {String} id - The ID of the Feature to add.
     * @param {Object} args - Arguments describing the Feature to add.
     * @param {String|Array.<atlas.model.GeoPoint>} [args.line=null] - Either a WKT string or array
     * of vertices.
     * @param {String|Array.<atlas.model.GeoPoint>} [args.footprint=null] - Either a WKT string or array
     * of vertices.
     * @param {Object} [args.mesh=null] - A object in the C3ML format describing the Features' Mesh.
     * @param {Number} [args.height=0] - The extruded height when displaying as a extruded polygon.
     * @param {Number} [args.elevation=0] - The elevation (from the terrain surface) to the base of
     * the Mesh or Polygon.
     * @param {Boolean} [args.show=true] - Whether the feature should be initially shown when
     * created.
     * @param {String} [args.displayMode='footprint'] - Initial display mode of feature.
     */
    createFeature: function(id, args) {
      if (typeof id === 'object') {
        args = id;
        id = args.id;
      }
      args = Setter.merge({
        show: true
      }, args);
      if (id === undefined) {
        throw new DeveloperError('Can not create Feature without specifying ID');
      } else if (this._entities.get(id)) {
        throw new DeveloperError('Can not create Feature with a duplicate ID');
      } else {
        // TODO(aramk) Use dependency injection to ensure all entities that are created have these
        // if they need them.
        // Add EventManger to the args for the feature.
        args.eventManager = this._managers.event;
        // Add the RenderManager to the args for the feature.
        args.renderManager = this._managers.render;
        // Add the EntityManager to the args for the feature.
        args.entityManager = this;
        Log.debug('Creating entity', id);
        var feature = new this._entityTypes.Feature(id, args);
        feature.setVisibility(args.show);
        return feature;
      }
    },

    /**
     * Allows for creation of multiple Features. Skips features which already exist.
     * @param {Array} c3mls - An array of objects, with each object containing
     *    an entity description conforming to the C3ML standard.
     * @returns {Array} The IDs of the created entities.
     */
    bulkCreate: function(c3mls) {
      var ids = [];
      c3mls.forEach(function(c3ml) {
        var id = c3ml.id;
        var entity = this.getById(id);
        if (!entity) {
          // TODO(aramk) This is only performed for bulk requests and is inconsistent - clean up
          // the API for consistency.
          var args = this._parseC3ML(c3ml);
          var feature = this.createFeature(id, args);
          ids.push(id);
        }
      }, this);
      return ids;
    },

    /**
     * Takes a object conforming to C3ML and converts it to a format expected by
     * Atlas.
     * @param {Object} c3ml - The C3ML object.
     * @returns {Object} An Atlas readable object representing the C3ML object.
     * @protected
     */
    _parseC3ML: function(c3ml) {
      var geometry,
      // Map of C3ML type to parse of that type.
          parsers = {
            line: this._parseC3MLline,
            mesh: this._parseC3MLmesh,
            polygon: this._parseC3MLpolygon,
            image: this._parseC3MLimage
          };
      // Generate the Geometry for the C3ML type if it is supported.
      parsers[c3ml.type] && (geometry = parsers[c3ml.type].call(this, c3ml));
      return Setter.mixin(c3ml, geometry);
    },

    // TODO(aramk) For all parsers - reuse the objects passed rather than creating new ones.
    // Mix in new parameters.

    /**
     * Parses a C3ML image object to an format supported by Atlas.
     * @param {Object} c3ml - The C3ML object to be parsed
     * @returns {Object} The parsed C3ML.
     * @private
     */
    _parseC3MLimage: function(c3ml) {
      return {
        image: {
          vertices: this._parseCoordinates(c3ml.coordinates),
          image: c3ml.image
        }
      };
    },

    /**
     * Parses a C3ML line object to an format supported by Atlas.
     * @param {Object} c3ml - The C3ML object to be parsed
     * @returns {Object} The parsed C3ML.
     * @private
     */
    _parseC3MLline: function(c3ml) {
      return {
        line: {
          vertices: this._parseCoordinates(c3ml.coordinates),
          color: c3ml.color,
          height: c3ml.height,
          elevation: c3ml.altitude
        }
      };
    },

    /**
     * Parses a C3ML polygon object to an format supported by Atlas.
     * @param {Object} c3ml - The C3ML object to be parsed
     * @returns {Object} The parsed C3ML.
     * @private
     */
    _parseC3MLpolygon: function(c3ml) {
      return {
        polygon: {
          // TODO(aramk) We need to standardize which one we use - were using "vertices" internally
          // but "coordinates" in c3ml.
          vertices: this._parseCoordinates(c3ml.coordinates),
          holes: this._parseHoles(c3ml.holes),
          color: c3ml.color,
          height: c3ml.height,
          elevation: c3ml.altitude
        }
      };
    },

    /**
     * Parses a C3ML mesh object to an format supported by Atlas.
     * @param {Object} c3ml - The C3ML object to be parsed
     * @returns {Object} The parsed C3ML.
     * @private
     */
    _parseC3MLmesh: function(c3ml) {
      return {
        mesh: {
          positions: c3ml.positions,
          normals: c3ml.normals,
          triangles: c3ml.triangles,
          color: c3ml.color,
          geoLocation: c3ml.geoLocation,
          scale: c3ml.scale,
          rotation: c3ml.rotation
        }
      };
    },

    /**
     * @param {Array.<Array|Object>} coordinates
     * @returns {Array.<atlas.model.GeoPoint>} The convert coordinates.
     * @protected
     */
    _parseCoordinates: function(coordinates) {
      var vertices = [];
      for (var i = 0; i < coordinates.length; i++) {
        vertices.push(this._parseCoordinate(coordinates[i]));
      }
      return vertices;
    },

    /**
     * Converts a coordinate object to a {@link atlas.model.GeoPoint}.
     * @param {Array|Object} coordinate - The coordinate to be converted. Can be anything
     * supported by {@link atlas.model.GeoPoint}.
     * @returns {atlas.model.GeoPoint}
     * @protected
     */
    _parseCoordinate: function(coordinate) {
      return new GeoPoint(coordinate);
    },

    /**
     * @param {Array.<Array.<Array|Object>>} holes
     * @returns {Array.<Array.<atlas.model.GeoPoint>>}
     * @private
     */
    _parseHoles: function(holes) {
      holes = holes || [];
      return holes.map(function(holesArray) {
        return this._parseCoordinates(holesArray);
      }.bind(this));
    },

    /**
     * Adds a new GeoEntity into the EntityManager.
     * @param {String} id - The ID of the new GeoEntity.
     * @param {atlas.model.GeoEntity} entity - The new GeoEntity;
     * @returns {Boolean} True if the GeoEntity was added, false otherwise.
     */
    add: function(id, entity) {
      if (this._entities.get(id)) {
        Log.warn('tried to add entity', id, 'which already exists.');
        return false;
      }
      if (!(entity instanceof GeoEntity)) {
        throw new DeveloperError('Can not add entity which is not a subclass of atlas/model/GeoEntity.');
      }
      Log.debug('entityManager: added entity', id);
      this._entities.add(entity);
      return true;
    },

    /**
     * Removes the given GeoEntity from the EntityManager.
     * @param {String} id - The ID of the GeoEntity to remove.
     */
    remove: function(id) {
      if (this._entities.get(id)) {
        Log.debug('entityManager: deleted entity', id);
        var entity = this._entities.remove(id);
        // Call this last to prevent infinite loops if this method is called from within.
        entity.remove();
      }
    },

    // -------------------------------------------
    // ENTITY RETRIEVAL
    // -------------------------------------------

    /**
     * Returns the {@link atlas.model.GeoEntity} instances that are rendered and visible.
     * @returns {Object.<String, atlas.model.GeoEntity>} A map of IDs to visible entities.
     */
    getVisibleEntities: function(args) {
      args = Setter.mixin({}, args);
      if (!args.ids) {
        args.ids = this._entities.getIds();
      }
      var visible = {},
          ids = args.ids,
          filter = args.filter;
      ids.forEach(function(id) {
        var entity = this.getById(id);
        if (filter && !filter(entity)) {
          return;
        }
        if (entity.isVisible()) {
          visible[id] = entity;
        }
      }, this);
      return visible;
    },

    /**
     * Returns the {@link atlas.model.Feature} instances that are rendered and visible.
     * @returns {Object.<String, atlas.model.GeoEntity>} A map of IDs to visible features.
     */
    getVisibleFeatures: function() {
      return this.getVisibleEntities({
        filter: function(entity) {
          return entity instanceof Feature;
        }
      });
    },

    /**
     * Returns the GeoEntity instance corresponding to the given ID.
     * @param {String} id - The ID of the GeoEntity to return.
     * @returns {atlas.model.GeoEntity|undefined} The corresponding GeoEntity or
     * <code>undefined</code> if there is no such GeoEntity.
     */
    getById: function(id) {
      // TODO(bpstudds): Accept either a single id or an array of IDs and return an either a
      //      single entity or an array or Entities
      return this._entities.get(id);
    },

    /**
     * @param {Array.<String>} ids - The ID of the GeoEntity to return.
     * @returns {Array.<atlas.model.GeoEntity>} The corresponding GeoEntity instances mapped by their
     * IDs.
     */
    getByIds: function(ids) {
      var entities = [];
      ids.forEach(function(id) {
        var entity = this.getById(id);
        entity && entities.push(entity);
      }.bind(this));
      return entities;
    },

    /**
     * @returns {Array.<atlas.model.GeoEntity>}
     */
    getEntities: function() {
      return this._entities.asArray();
    },

    /**
     * @param {Array} items
     * @param {Function} type - The constructor to filter by.
     * @returns {Array} A new array containing only the items which are of the given type.
     * @private
     */
    _filterByType: function(items, type) {
      return items.filter(function(item) {
        return item instanceof type;
      });
    },

    /**
     * @param {Array} items
     * @returns {Array.<atlas.model.Feature>} A new array containing only the items which are of
     * type {@link atlas.model.Feature}.
     * @private
     */
    _filterFeatures: function(items) {
      return this._filterByType(items, Feature);
    },

    _getFeaturesByIds: function(ids) {
      return this._filterFeatures(this.getByIds(ids));
    },

    /**
     * @returns {Array.<atlas.model.Feature>}
     */
    getFeatures: function() {
      return this._filterFeatures(this.getEntities());
    },

    /**
<<<<<<< HEAD
     * Returns the GeoEntity that intersects the given point or undefined if there is no such
     * entity.
=======
     * Returns the GeoEntity that intersects the given Vertex or undefined.
>>>>>>> 4a1b19cc
     * @param {atlas.model.GeoPoint} point - The point of interest.
     * @returns {Array.<atlas.model.GeoEntity>} The GeoEntities located at the given screen coordinates.
     */
    getAt: function(point) {
      throw new DeveloperError('EntityManager.getAt not yet implemented.');
    },

    /**
     * Returns the GeoEntities located within the given Polygon.
     * @param {atlas.model.Polygon} boundingPoly - The polygon defining the geographic area to
     * retrieve GeoEntities.
     * @param {Boolean} [intersects] - If true, GeoEntities which intersect the boundingBox are
     * returned as well. Otherwise, only wholly contains GeoEntities are returned.
     * @returns {atlas.model.GeoEntity|undefined} The GeoEntities located in the bounding box,
     * or <code>undefined</code> if there are no such GeoEntities.
     * @abstract
     */
    getInPoly: function(boundingPoly, intersects) {
      throw new DeveloperError('EntityManager.getInPoly not yet implemented.');
    },

    /**
     * Returns the GeoEntities located within a given rectangle defined by two opposing
     * corner points. The points are specified using latitude and longitude.
     * @param {atlas.model.GeoPoint} point1
     * @param {atlas.model.GeoPoint} point2
     * @returns {Array.<atlas.model.GeoEntity>} The array of GeoEntities within the rectangle.
     * @abstract
     */
    getInRect: function(point1, point2) {
      throw new DeveloperError('EntityManager.getInRect not yet implemented.');
    }
  });

  return EntityManager;
});<|MERGE_RESOLUTION|>--- conflicted
+++ resolved
@@ -12,13 +12,8 @@
   'atlas/model/Image',
   'atlas/model/GeoPoint',
   'atlas/util/DeveloperError'
-<<<<<<< HEAD
-], function(Manager, ItemStore, Log, Setter, Ellipse, Feature, GeoEntity, Mesh, Polygon,
-            Line, Image, Vertex, DeveloperError) {
-=======
 ], function(Manager, ItemStore, Log, Setter, Ellipse, Feature, GeoEntity, Mesh, Polygon, Line,
             Image, GeoPoint, DeveloperError) {
->>>>>>> 4a1b19cc
 
   /**
    * @typedef atlas.entity.EntityManager
@@ -568,14 +563,11 @@
     },
 
     /**
-<<<<<<< HEAD
      * Returns the GeoEntity that intersects the given point or undefined if there is no such
      * entity.
-=======
-     * Returns the GeoEntity that intersects the given Vertex or undefined.
->>>>>>> 4a1b19cc
      * @param {atlas.model.GeoPoint} point - The point of interest.
-     * @returns {Array.<atlas.model.GeoEntity>} The GeoEntities located at the given screen coordinates.
+     * @returns {Array.<atlas.model.GeoEntity>} The GeoEntities located at the given screen
+     * coordinates.
      */
     getAt: function(point) {
       throw new DeveloperError('EntityManager.getAt not yet implemented.');
