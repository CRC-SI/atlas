--- conflicted
+++ resolved
@@ -5,22 +5,14 @@
   'atlas/model/GeoEntity',
   'atlas/model/Mesh',
   'atlas/model/Polygon',
-<<<<<<< HEAD
   'atlas/model/Line',
-=======
   'atlas/model/Image',
->>>>>>> c1f4edc3
   'atlas/model/Vertex',
   'atlas/util/DeveloperError',
   'atlas/util/mixin',
   // Base class.
   'atlas/util/Class'
-<<<<<<< HEAD
-], function (Log, Ellipse, Feature, GeoEntity, Mesh, Polygon, Line, Vertex, DeveloperError, mixin, Class) {
-=======
-], function (Log, Ellipse, Feature, GeoEntity, Mesh, Polygon, Image, Vertex, DeveloperError, mixin, Class) {
->>>>>>> c1f4edc3
-
+], function (Log, Ellipse, Feature, GeoEntity, Mesh, Polygon, Line, Image, Vertex, DeveloperError, mixin, Class) {
   //noinspection JSUnusedGlobalSymbols
   var EntityManager = Class.extend({
 
