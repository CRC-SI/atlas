define([
  'atlas/lib/utility/Log',
  'atlas/model/Ellipse',
  'atlas/model/Feature',
  'atlas/model/GeoEntity',
  'atlas/model/Mesh',
  'atlas/model/Polygon',
  'atlas/util/DeveloperError',
  'atlas/util/mixin',
  // Base class.
  'atlas/util/Class'
], function (Log, Ellipse, Feature, GeoEntity, Mesh, Polygon, DeveloperError, mixin, Class) {

  var EntityManager = Class.extend({

    _atlasManagers: null,

    /**
     * Contains a mapping of ID to GeoEntity of all GeoEntities in atlas.
     * @type {Object.<String,atlas.model.GeoEntity>}
     */
    _entities: null,
<<<<<<< HEAD

    /**
     * A map of handle ID to Handle objects.
     * @type {Object.<String, atlas.model.Handle>}
     */
    _handles: null,
=======
>>>>>>> 94aef91f

    /**
     * Contains a mapping of GeoEntity subclass names to the constructor object
     * used to create that GeoEntity. Allows overriding of the default atlas GeoEntities
     * without having to subclass the EntityManager.
     * @type {Object.<String,Function>}
     */
    _entityTypes: {
      'Feature': Feature,
      'Polygon': Polygon,
      'Ellipse': Ellipse,
      'Mesh': Mesh
    },

    _init: function (atlasManagers) {
      this._atlasManagers = atlasManagers;
      this._atlasManagers.entity = this;
      this._entities = {};
<<<<<<< HEAD
      this._handles = {};
=======
    },


    bindEvents: function () {
      Log.debug('atlas/entity/EntityManager', 'Binding events');
      this._atlasManagers.event.addEventHandler('extern', 'entity/bulk/show', function (args) {
        Log.debug('A entity/bulk/show is being handled.');
        this.bulkCreate(args.features);
      }.bind(this));
>>>>>>> 94aef91f
    },

    /**
     * Performs any manager setup that requires the presence of other managers.
     * @param args
     */
    setup: function (args) {
      if (args.constructors) {
        this.setGeoEntityTypes(args.constructors);
      }
      this.bindEvents();
    },

<<<<<<< HEAD
    bindEvents: function () {
      var handlers = [
        {
          source: 'extern',
          name: 'entity/bulk/show',
          callback: function (event) {
            Log.debug('A entity/bulk/show is being handled.');
            this.bulkCreate(event.features);
          }.bind(this)
        },
        {
          source: 'intern',
          name: 'entity/remove',
          callback: function (event) {
            event.id && this.remove(event.id);
          }
        },
        {
          source: 'intern',
          name: 'handle/remove',
          callback: function (event) {
            event.id && this.removeHandle(event.id);
          }
        }
      ];
      this._atlasManagers.event.addEventHandlers(handlers);
    },

    // Allows overriding of the default atlas GeoEntity types with implementation specific ones.
=======
    /**
     * Allows overriding of the default Atlas GeoEntity types with implementation specific
     * GeoEntity types.
     * @param {Object.<String, GeoEntity>} constructors - A map of entity type names to entity constructors.
     */
>>>>>>> 94aef91f
    setGeoEntityTypes: function (constructors) {
      for (var key in constructors) {
        if (key in this._entityTypes) {
          this._entityTypes[key] = constructors[key];
        }
      }
    },

    // -------------------------------------------
    // CREATE ENTITIES
    // -------------------------------------------

    /**
     * Creates and adds a new Feature object to atlas-cesium.
     * @param {String} id - The ID of the Feature to add.
     * @param {Object} args - Arguments describing the Feature to add.
     * @param {String|Array.<atlas.model.Vertex>} [args.line=null] - Either a WKT string or array
     * of vertices.
     * @param {String|Array.<atlas.model.Vertex>} [args.footprint=null] - Either a WKT string or array
     * of vertices.
     * @param {Object} [args.mesh=null] - A object in the C3ML format describing the Features' Mesh.
     * @param {Number} [args.height=0] - The extruded height when displaying as a extruded polygon.
     * @param {Number} [args.elevation=0] - The elevation (from the terrain surface) to the base of
     * the Mesh or Polygon.
     * @param {Boolean} [args.show=false] - Whether the feature should be initially shown when
     * created.
     * @param {String} [args.displayMode='footprint'] - Initial display mode of feature.
     */
    createFeature: function (id, args) {
      if (typeof id === 'object') {
        args = id;
        id = args.id;
      }
      if (id === undefined) {
        throw new DeveloperError('Can not create Feature without specifying ID');
      } else if (id in this._entities) {
        throw new DeveloperError('Can not create Feature with a duplicate ID');
      } else {
        // Add EventManger to the args for the feature.
        args.eventManager = this._atlasManagers.event;
        // Add the RenderManager to the args for the feature.
        args.renderManager = this._atlasManagers.render;
        // Add the EntityManager to the args for the feature.
        args.entityManager = this;
        Log.debug('Creating entity', id);
        return (this._entities[id] = new this._entityTypes.Feature(id, args));
      }
    },

    /**
     * Allows for creation of multiple Features.
     * @param {Array} c3mls - An array of objects, with each object containing
     *    an entity description conforming to the C3ML standard.
     */
    bulkCreate: function (c3mls) {
      c3mls.forEach(function (c3ml) {
        var id = c3ml.id;
        var args = this._parseC3ML(c3ml);
        this._entities[id] = this.createFeature(id, args);
        args.show && this._entities[id].show();
      }, this);
    },

    /**
     * Takes a object conforming to C3ML and converts it to a format expected by
     * Atlas.
     * @param {Object} c3ml - The C3ML object.
     * @returns {Object} An Atlas readable object representing the C3ML object.
     * @protected
     */
    _parseC3ML: function (c3ml) {
      var geometry = {},
      // Map of C3ML type to parse of that type.
          parsers = {
            line: this._parseC3MLline,
            mesh: this._parseC3MLmesh,
            polygon: this._parseC3MLpolygon
          };
      // Generate the Geometry for the C3ML type if it is supported.
      parsers[c3ml.type] && (geometry = parsers[c3ml.type](c3ml));
      return mixin({
        id: c3ml.id,
        type: c3ml.type,
        parent: c3ml.parent,
        children: c3ml.children
      }, geometry);
    },

    /**
     * Parses a C3ML line object to an format supported by Atlas.
     * @param {Object} c3ml - The C3ML object to be parsed
     * @returns {Object} The parsed C3ML.
     * @private
     */
    _parseC3MLline: function (c3ml) {
      return {
        line: {
          vertices: c3ml.coordinates,
          color: c3ml.color,
          height: c3ml.height,
          elevation: c3ml.altitude
        }
      }
    },

    /**
     * Parses a C3ML polygon object to an format supported by Atlas.
     * @param {Object} c3ml - The C3ML object to be parsed
     * @returns {Object} The parsed C3ML.
     * @private
     */
    _parseC3MLpolygon: function (c3ml) {
      return {
        polygon: {
          vertices: c3ml.coordinates,
          color: c3ml.color,
          height: c3ml.height,
          elevation: c3ml.altitude
        }
      }
    },

    /**
     * Parses a C3ML mesh object to an format supported by Atlas.
     * @param {Object} c3ml - The C3ML object to be parsed
     * @returns {Object} The parsed C3ML.
     * @private
     */
    _parseC3MLmesh: function (c3ml) {
      return {
        mesh: {
          positions: c3ml.positions,
          normals: c3ml.normals,
          triangles: c3ml.triangles,
          color: c3ml.color,
          geoLocation: c3ml.geoLocation,
          scale: c3ml.scale,
          rotation: c3ml.rotation
        }
      }
    },

    /**
     * @deprecated <code>EntityManager#createFeature</code> adds new Feature as it creates them.
     * Adds a new GeoEntity into the EntityManager.
     * @param {String} id - The ID of the new GeoEntity.
     * @param {atlas.model.GeoEntity} entity - The new GeoEntity;
     * @returns {Boolean} True if the GeoEntity was added, false otherwise.
     */
    add: function (id, entity) {
      if (id in this._entities) {
        Log.log('tried to add entity', id, 'which already exists.');
        return false;
      }
      if (!entity instanceof GeoEntity) {
        throw new DeveloperError('Can not add entity which is not a subclass of atlas/model/GeoEntity.');
      }
      Log.debug('entityManager: added entity', id);
      this._entities[id] = entity;
      return true;
    },

    /**
     * Adds a new handle to the EntityManager
     * @param {atlas.model.Handle} handle - The handle to add.
     */
    addHandle: function (handle) {
      var id = handle.getId();
      if (this._handles[id]) { return; }
      this._handles[id] = handle;
    },

    /**
     * Removes the given GeoEntity from the EntityManager.
     * @param {String} id - The ID of the GeoEntity to remove.
     */
    remove: function (id) {
      if (id in this._entities) {
        Log.debug('entityManager: deleted entity', id);
        this._entities[id].cleanUp();
        delete this._entities[id];
      }
    },

    /**
     * Removes a handle from the EntityManager.
     * @param {atlas.model.Handle} handle - The Handle object to remove.
     */
    removeHandle: function (handle) {
      var id = handle.id;
      if (this._handles[id]) {
        this._handles[id] = null;
      }
    },

    // -------------------------------------------
    // ENTITY RETRIEVAL
    // -------------------------------------------

    /**
     * Returns the GeoEntity instances that are rendered and visible.
     * @returns {Object.<String, atlas.model.GeoEntity>} A map of visible GeoEntity ID to GeoEntity.
     */
    getVisibleEntities: function () {
      var visible = {};
      Object.keys(this._entities).forEach(function(id) {
        var entity = this._entities[id];
        if (entity.isVisible()) {
          visible[id] = entity;
        }
      }, this);
      return visible;
    },

    /**
     * Returns the GeoEntity instance corresponding to the given ID.
     * @param {String} id - The ID of the GeoEntity to return.
     * @returns {atlas.model.GeoEntity|undefined} The corresponding GeoEntity or
     * <code>undefined</code> if there is no such GeoEntity.
     */
    getById: function (id) {
      // TODO(bpstudds): Accept either a single id or an array of IDs and return an either a
      //      single entity or an array or Entities
      return this._entities[id];
    },

    /**
     * Returns the GeoEntity instances corresponding to the given IDs.
     * @param {Array.<String>} ids - The ID of the GeoEntity to return.
     * @returns {Array.<atlas.model.GeoEntity>} The corresponding GeoEntity instances mapped by their
     * IDs.
     */
    getByIds: function (ids) {
      var entities = [];
      ids.forEach(function (id) {
        var entity = this.getById(id);
        entity && entities.push(entity);
      }.bind(this));
      return entities;
    },

    /**
     * Returns the GeoEntity that intersects the given Vertex or undefined.
     * @param {atlas.model.Vertex} point - The point of interest.
     * @returns {atlas.model.GeoEntity|undefined} The GeoEntity located at the given point, or
     * <code>undefined</code> if there is no such GeoEntity.
     */
    getAt: function (point) {
      // TODO
      // See mutopia-gui cesium extensions. Aram converted the target point and visible polygons
      // to WKT and then used OpenLayers to find the intersecting entities.
      throw 'EntityManager.getAt not yet implemented.'
    },

    /**
     * Returns the GeoEntities located within the given Polygon.
     * @param {atlas.model.Polygon} boundingPoly - The polygon defining the geographic area to
     * retrieve GeoEntities.
     * @param {Boolean} [intersects] - If true, GeoEntities which intersect the boundingBox are
     * returned as well. Otherwise, only wholly contains GeoEntities are returned.
     * @returns {atlas.model.GeoEntity|undefined} The GeoEntities located in the bounding box,
     * or <code>undefined</code> if there are no such GeoEntities.
     */
    getInPoly: function (boundingPoly, intersects) {
      // TODO
      // See mutopia-gui cesium extensions. Aram converted the target point and visible polygons
      // to WKT and then used OpenLayers to find the intersecting entities.
      throw 'EntityManager.getInPoly not yet implemented.'
    },

    getInRect: function (start, end) {
      // TODO
      // See mutopia-gui cesium extensions. Aram converted the target point and visible polygons
      // to WKT and then used OpenLayers to find the intersecting entities.
      throw 'EntityManager.getInRect not yet implemented.'
    }
  });

  return EntityManager;
});<|MERGE_RESOLUTION|>--- conflicted
+++ resolved
@@ -20,15 +20,12 @@
      * @type {Object.<String,atlas.model.GeoEntity>}
      */
     _entities: null,
-<<<<<<< HEAD
 
     /**
      * A map of handle ID to Handle objects.
      * @type {Object.<String, atlas.model.Handle>}
      */
     _handles: null,
-=======
->>>>>>> 94aef91f
 
     /**
      * Contains a mapping of GeoEntity subclass names to the constructor object
@@ -47,9 +44,7 @@
       this._atlasManagers = atlasManagers;
       this._atlasManagers.entity = this;
       this._entities = {};
-<<<<<<< HEAD
       this._handles = {};
-=======
     },
 
 
@@ -59,7 +54,6 @@
         Log.debug('A entity/bulk/show is being handled.');
         this.bulkCreate(args.features);
       }.bind(this));
->>>>>>> 94aef91f
     },
 
     /**
@@ -73,7 +67,6 @@
       this.bindEvents();
     },
 
-<<<<<<< HEAD
     bindEvents: function () {
       var handlers = [
         {
@@ -102,14 +95,11 @@
       this._atlasManagers.event.addEventHandlers(handlers);
     },
 
-    // Allows overriding of the default atlas GeoEntity types with implementation specific ones.
-=======
     /**
      * Allows overriding of the default Atlas GeoEntity types with implementation specific
      * GeoEntity types.
      * @param {Object.<String, GeoEntity>} constructors - A map of entity type names to entity constructors.
      */
->>>>>>> 94aef91f
     setGeoEntityTypes: function (constructors) {
       for (var key in constructors) {
         if (key in this._entityTypes) {
