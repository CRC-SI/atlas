--- conflicted
+++ resolved
@@ -1,6 +1,7 @@
 define([
   'atlas/core/Manager',
   'atlas/core/ItemStore',
+  'atlas/events/Event',
   'atlas/lib/utility/Log',
   'atlas/lib/utility/Setter',
   'atlas/model/Ellipse',
@@ -12,8 +13,8 @@
   'atlas/model/Image',
   'atlas/model/GeoPoint',
   'atlas/util/DeveloperError'
-], function(Manager, ItemStore, Log, Setter, Ellipse, Feature, GeoEntity, Mesh, Polygon, Line,
-            Image, GeoPoint, DeveloperError) {
+], function(Manager, ItemStore, Event, Log, Setter, Ellipse, Feature, GeoEntity, Mesh, Polygon,
+            Line, Image, GeoPoint, DeveloperError) {
 
   /**
    * @typedef atlas.entity.EntityManager
@@ -190,18 +191,17 @@
           }.bind(this)
         },
         {
-<<<<<<< HEAD
           source: 'extern',
           name: 'entity/rotate',
           callback: function(args) {
             if (!args || !args.ids) { return; }
             var features = this._getFeaturesByIds(args.ids);
             features.forEach(function(feature) {
-              console.log('Trying to rotate', feature);
               feature.rotate(args.rotate);
             });
           }.bind(this)
-=======
+        },
+        {
           source: 'intern',
           name: 'input/left/dblclick',
           callback: function(args) {
@@ -215,7 +215,6 @@
                   }));
             }
           }
->>>>>>> bf67b499
         }
       ];
       this._managers.event.addEventHandlers(handlers);
