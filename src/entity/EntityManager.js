--- conflicted
+++ resolved
@@ -467,11 +467,7 @@
      *     one batch and proceeding with the next.
      * @param {Number} [options.batchTimeout=1000] - The maximum time in milliseconds to wait for a
      *     batch to complete rendering before moving onto the next.
-<<<<<<< HEAD
      * @param {Boolean} [args.waitForReady=true] - Whether to wait until the models are ready before
-=======
-     * @param {Boolean} [waitForReady=true] - Whether to wait until the models are ready before
->>>>>>> b8a35399
      *     declaring each batch task as complete.
      * @returns {Array} The IDs of the created entities.
      */
