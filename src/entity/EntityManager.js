define([
  'atlas/lib/utility/Log',
  'atlas/model/Ellipse',
  'atlas/model/Feature',
  'atlas/model/GeoEntity',
  'atlas/model/Mesh',
  'atlas/model/Polygon',
  'atlas/util/DeveloperError',
  'atlas/util/mixin',
  // Base class.
  'atlas/util/Class'
], function (Log, Ellipse, Feature, GeoEntity, Mesh, Polygon, DeveloperError, mixin, Class) {

  var EntityManager = Class.extend({

    _atlasManagers: null,

    /**
     * Contains a mapping of ID to GeoEntity of all GeoEntities in atlas.
     * @type {Object.<String,atlas.model.GeoEntity>}
     */
    _entities: null,

    /**
     * Contains a mapping of GeoEntity subclass names to the constructor object
     * used to create that GeoEntity. Allows overriding of the default atlas GeoEntities
     * without having to subclass the EntityManager.
     * @type {Object.<String,Function>}
     */
    _entityTypes: {
      'Feature': Feature,
      'Polygon': Polygon,
      'Ellipse': Ellipse,
      'Mesh': Mesh
    },

    _init: function (atlasManagers) {
      this._atlasManagers = atlasManagers;
      this._atlasManagers.entity = this;
      this._entities = {};
    },


    bindEvents: function () {
      Log.debug('atlas/entity/EntityManager', 'Binding events');
      this._atlasManagers.event.addEventHandler('extern', 'entity/bulk/show', function (args) {
        Log.debug('A entity/bulk/show is being handled.');
        this.bulkCreate(args.features);
      }.bind(this));
    },

    /**
     * Performs any manager setup that requires the presence of other managers.
     * @param args
     */
    setup: function (args) {
      if (args.constructors) {
        this.setGeoEntityTypes(args.constructors);
      }
      this.bindEvents();
    },

    /**
     * Allows overriding of the default Atlas GeoEntity types with implementation specific
     * GeoEntity types.
     * @param {Object.<String, GeoEntity>} constructors - A map of entity type names to entity constructors.
     */
    setGeoEntityTypes: function (constructors) {
      for (var key in constructors) {
        if (key in this._entityTypes) {
          this._entityTypes[key] = constructors[key];
        }
      }
    },

    /**
     * Creates and adds a new Feature object to atlas-cesium.
     * @param {String} id - The ID of the Feature to add.
     * @param {Object} args - Arguments describing the Feature to add.
     * @param {String|Array.<atlas.model.Vertex>} [args.line=null] - Either a WKT string or array
     * of vertices.
     * @param {String|Array.<atlas.model.Vertex>} [args.footprint=null] - Either a WKT string or array
     * of vertices.
     * @param {Object} [args.mesh=null] - A object in the C3ML format describing the Features' Mesh.
     * @param {Number} [args.height=0] - The extruded height when displaying as a extruded polygon.
     * @param {Number} [args.elevation=0] - The elevation (from the terrain surface) to the base of
     * the Mesh or Polygon.
     * @param {Boolean} [args.show=false] - Whether the feature should be initially shown when
     * created.
     * @param {String} [args.displayMode='footprint'] - Initial display mode of feature.
     */
    createFeature: function (id, args) {
      if (typeof id === 'object') {
        args = id;
        id = args.id;
      }
      if (id === undefined) {
        throw new DeveloperError('Can not create Feature without specifying ID');
      } else if (id in this._entities) {
        throw new DeveloperError('Can not create Feature with a duplicate ID');
      } else {
        // Add EventManger to the args for the feature.
        args.eventManager = this._atlasManagers.event;
        // Add the RenderManager to the args for the feature.
        args.renderManager = this._atlasManagers.render;
        // Add the EntityManager to the args for the feature.
        args.entityManager = this;
        Log.debug('Creating entity', id);
        return (this._entities[id] = new this._entityTypes.Feature(id, args));
      }
    },

    /**
     * Allows for creation of multiple Features.
     * @param {Array} c3mls - An array of objects, with each object containing
     *    an entity description conforming to the C3ML standard.
     */
    bulkCreate: function (c3mls) {
      c3mls.forEach(function (c3ml) {
        var id = c3ml.id;
        var args = EntityManager._parseC3ML(c3ml);
        this._entities[id] = this.createFeature(id, args);
        args.show && this._entities[id].show();
      }, this);
    },

    /**
     * Takes a object conforming to C3ML and converts it to a format expected by
     * Atlas.
     * @param {Object} c3ml - The C3ML object.
     * @returns {Object} An Atlas readable object representing the C3ML object.
     * @protected
     */
    _parseC3ML: function (c3ml) {
      var geometry = {},
      // Map of C3ML type to parse of that type.
          parsers = {
            line: EntityManager._parseC3MLline,
            mesh: EntityManager._parseC3MLmesh,
            polygon: EntityManager._parseC3MLpolygon
          };
      // Generate the Geometry for the C3ML type if it is supported.
      parsers[c3ml.type] && (geometry = parsers[c3ml.type](c3ml));
      return mixin({
        id: c3ml.id,
        type: c3ml.type,
        parent: c3ml.parent,
        children: c3ml.children
      }, geometry);
    },

    /**
     * Parses a C3ML line object to an format supported by Atlas.
     * @param {Object} c3ml - The C3ML object to be parsed
     * @returns {Object} The parsed C3ML.
     * @private
     */
    _parseC3MLline: function (c3ml) {
      return {
        line: {
          vertices: c3ml.coordinates,
          color: c3ml.color,
          height: c3ml.height,
          elevation: c3ml.altitude
        }
      }
    },

    /**
     * Parses a C3ML polygon object to an format supported by Atlas.
     * @param {Object} c3ml - The C3ML object to be parsed
     * @returns {Object} The parsed C3ML.
     * @private
     */
    _parseC3MLpolygon: function (c3ml) {
      return {
        polygon: {
          vertices: c3ml.coordinates,
          color: c3ml.color,
          height: c3ml.height,
          elevation: c3ml.altitude
        }
      }
    },

    /**
     * Parses a C3ML mesh object to an format supported by Atlas.
     * @param {Object} c3ml - The C3ML object to be parsed
     * @returns {Object} The parsed C3ML.
     * @private
     */
    _parseC3MLmesh: function (c3ml) {
      return {
        mesh: {
          positions: c3ml.positions,
          normals: c3ml.normals,
          triangles: c3ml.triangles,
          color: c3ml.color,
          geoLocation: c3ml.geoLocation,
          scale: c3ml.scale,
          rotation: c3ml.rotation
        }
      }
    },

    /**
     * @deprecated <code>EntityManager#createFeature</code> adds new Feature as it creates them.
     * Adds a new GeoEntity into the EntityManager.
     * @param {String} id - The ID of the new GeoEntity.
     * @param {atlas.model.GeoEntity} entity - The new GeoEntity;
     * @returns {Boolean} True if the GeoEntity was added, false otherwise.
     */
    add: function (id, entity) {
      if (id in this._entities) {
        Log.log('tried to add entity', id, 'which already exists.');
        return false;
      }
      if (!entity instanceof GeoEntity) {
        throw new DeveloperError('Can not add entity which is not a subclass of atlas/model/GeoEntity.');
      }
      Log.debug('entityManager: added entity', id);
      this._entities[id] = entity;
      return true;
    },

    /**
     * Removes the given GeoEntity from the EntityManager.
     * @param {String} id - The ID of the GeoEntity to remove.
     */
    remove: function (id) {
      if (id in this._entities) {
        Log.debug('entityManager: deleted entity', id);
        this._entities[id].cleanUp();
        delete this._entities[id];
      }
    },

    /**
     * Returns the GeoEntity instances that are rendered and visible.
     * @returns {Object.<String, atlas.model.GeoEntity>} A map of visible GeoEntity ID to GeoEntity.
     */
    getVisibleEntities: function () {
      var visible = {};
      Object.keys(this._entities).forEach(function(id) {
        var entity = this._entities[id];
        if (entity.isVisible()) {
          visible[id] = entity;
        }
      }, this);
      return visible;
    },

    /**
     * Returns the GeoEntity instance corresponding to the given ID.
     * @param {String} id - The ID of the GeoEntity to return.
     * @returns {atlas.model.GeoEntity|undefined} The corresponding GeoEntity or
     * <code>undefined</code> if there is no such GeoEntity.
     */
    getById: function (id) {
      // TODO(bpstudds): Accept either a single id or an array of IDs and return an either a
      //      single entity or an array or Entities
      return this._entities[id];
    },

<<<<<<< HEAD
    /**
     * Returns the GeoEntity instances corresponding to the given IDs.
     * @param {Array.<String>} ids - The ID of the GeoEntity to return.
     * @returns {Array.<atlas.model.GeoEntity>} The corresponding GeoEntity instances mapped by their
     * IDs.
     */
    getByIds: function (ids) {
      var entities = [];
      ids.forEach(function (id) {
        var entity = this.getById(id);
        entity && entities.push(entity);
      }.bind(this));
      return entities;
    },
=======
  /**
   * Returns the GeoEntity that intersects the given Vertex or undefined.
   * @param {atlas.model.Vertex} point - The point of interest.
   * @returns {Array.<atlas.model.GeoEntity>} The GeoEntities located at the given screen coordinates.
   */
  EntityManager.prototype.getAt = function (point) {
    // TODO
    // See mutopia-gui cesium extensions. Aram converted the target point and visible polygons
    // to WKT and then used OpenLayers to find the intersecting entities.
    throw 'EntityManager.getAt not yet implemented.'
  };
>>>>>>> c18ca20a

    /**
     * Returns the GeoEntity that intersects the given Vertex or undefined.
     * @param {atlas.model.Vertex} point - The point of interest.
     * @returns {atlas.model.GeoEntity|undefined} The GeoEntity located at the given point, or
     * <code>undefined</code> if there is no such GeoEntity.
     */
    getAt: function (point) {
      // TODO
      // See mutopia-gui cesium extensions. Aram converted the target point and visible polygons
      // to WKT and then used OpenLayers to find the intersecting entities.
      throw 'EntityManager.getAt not yet implemented.'
    },

    /**
     * Returns the GeoEntities located within the given Polygon.
     * @param {atlas.model.Polygon} boundingPoly - The polygon defining the geographic area to
     * retrieve GeoEntities.
     * @param {Boolean} [intersects] - If true, GeoEntities which intersect the boundingBox are
     * returned as well. Otherwise, only wholly contains GeoEntities are returned.
     * @returns {atlas.model.GeoEntity|undefined} The GeoEntities located in the bounding box,
     * or <code>undefined</code> if there are no such GeoEntities.
     */
    getInPoly: function (boundingPoly, intersects) {
      // TODO
      // See mutopia-gui cesium extensions. Aram converted the target point and visible polygons
      // to WKT and then used OpenLayers to find the intersecting entities.
      throw 'EntityManager.getInPoly not yet implemented.'
    },

    getInRect: function (start, end) {
      // TODO
      // See mutopia-gui cesium extensions. Aram converted the target point and visible polygons
      // to WKT and then used OpenLayers to find the intersecting entities.
      throw 'EntityManager.getInRect not yet implemented.'
    }
  });
  return EntityManager;
});<|MERGE_RESOLUTION|>--- conflicted
+++ resolved
@@ -262,7 +262,6 @@
       return this._entities[id];
     },
 
-<<<<<<< HEAD
     /**
      * Returns the GeoEntity instances corresponding to the given IDs.
      * @param {Array.<String>} ids - The ID of the GeoEntity to return.
@@ -277,25 +276,11 @@
       }.bind(this));
       return entities;
     },
-=======
-  /**
-   * Returns the GeoEntity that intersects the given Vertex or undefined.
-   * @param {atlas.model.Vertex} point - The point of interest.
-   * @returns {Array.<atlas.model.GeoEntity>} The GeoEntities located at the given screen coordinates.
-   */
-  EntityManager.prototype.getAt = function (point) {
-    // TODO
-    // See mutopia-gui cesium extensions. Aram converted the target point and visible polygons
-    // to WKT and then used OpenLayers to find the intersecting entities.
-    throw 'EntityManager.getAt not yet implemented.'
-  };
->>>>>>> c18ca20a
 
     /**
      * Returns the GeoEntity that intersects the given Vertex or undefined.
      * @param {atlas.model.Vertex} point - The point of interest.
-     * @returns {atlas.model.GeoEntity|undefined} The GeoEntity located at the given point, or
-     * <code>undefined</code> if there is no such GeoEntity.
+     * @returns {Array.<atlas.model.GeoEntity>} The GeoEntities located at the given screen coordinates.
      */
     getAt: function (point) {
       // TODO
