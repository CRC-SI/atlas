define([
<<<<<<< HEAD
], function () {
=======
], function() {

>>>>>>> 5c41c28a
  /**
   * Defines a bunch of handy math functions. That are probably defined elsewhere.
   * @module atlas.util.AtlasMath
   * @exports atlas.util.AtlasMath
   */
  return {

    // -------------------------------------------
    // CONVERSIONS
    // -------------------------------------------

    /**
     * @param {Number} radians - Values to convert to degrees.
     * @returns {Number}
     */
    toDegrees: function(radians) {
      radians = parseFloat(radians) || 0.0;
      return radians / Math.PI * 180.0;
    },

    /**
     * Converts a decimal degree to a degrees minutes seconds value.
     * @param {Number} decimal - The decimal degree value.
     * @returns {Object} dms - The degree, minute, and second components.
     */
    toDMS: function(decimal) {
      var degrees = decimal.toFixed(0),
          dminutes = ((decimal - degrees) * 60),
          minutes = dminutes.toFixed(0),
          seconds = (dminutes - minutes).toFixed(0);
      return {degrees: degrees, minutes: minutes, seconds: seconds};
    },

    /**
     * @param {Number} degrees - Values to convert to radians.
     * @returns {Number}
     */
    toRadians: function(degrees) {
      degrees = parseFloat(degrees) || 0.0;
      return degrees * Math.PI / 180.0;
    },

    // -------------------------------------------
    // FUNCTIONS
    // -------------------------------------------

    /**
     * Linearly interpolates between two values.
     * @param {Number} lo - The value to interpolate from.
     * @param {Number} hi - The value to interpolate to.
     * @param {Number} f - The interpolation factor.
     * @returns {Number}
     */
    lerp: function(lo, hi, f) {
      return lo + (hi - lo) * f;
    },

    /**
     * Limits a value to a specific range of values,
     * @param {Number} x - Number to limit.
     * @param {Number} [lo=0] - The minimum value.
     * @param {Number} [hi=1] - The maximum value.
     * @returns {Number}
     */
    limit: function(x, lo, hi) {
      x  = parseFloat(x);
      lo = parseFloat(lo) || 0.0;
      hi = parseFloat(hi) || 1.0;

      if (x < lo) return lo;
      if (x > hi) return hi;
      return x;
    }
  };

});<|MERGE_RESOLUTION|>--- conflicted
+++ resolved
@@ -1,10 +1,6 @@
 define([
-<<<<<<< HEAD
-], function () {
-=======
 ], function() {
 
->>>>>>> 5c41c28a
   /**
    * Defines a bunch of handy math functions. That are probably defined elsewhere.
    * @module atlas.util.AtlasMath
