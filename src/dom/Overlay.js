--- conflicted
+++ resolved
@@ -6,13 +6,8 @@
   'atlas/lib/utility/Setter',
   'atlas/lib/utility/Types',
   'atlas/lib/utility/Class',
-<<<<<<< HEAD
   'jquery'
-], function (DomUtil, Event, EventTarget, Log, Setter, Types, Class, $) {
-=======
-  'jquery',
 ], function(DomUtil, Event, EventTarget, Log, Setter, Types, Class, $) {
->>>>>>> 5c41c28a
 
   /**
    * @typedef atlas.dom.Overlay
