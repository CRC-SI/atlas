--- conflicted
+++ resolved
@@ -23,24 +23,20 @@
      * The type of artifact being projected onto.
      * @constant
      */
-    ARTIFACT: '',
+    ARTIFACT: null,
 
     /**
      * The type of the projection, currently only 'continuous' is supported.
      * @type {String}
      * @protected
      */
-    _type: '',
+    _type: null,
 
     /**
      * A map of GeoEntity ID to GeoEntity instance affected by the Projection. It is
      * assumed that every ID that appears in <code>_entities</code> appears in <code>_values</code>
      */
-<<<<<<< HEAD
-    _entities: {},
-=======
     _entities: null,
->>>>>>> f3b54c77
 
     /**
      * A map of Entity ID to its parameter value to be projected. It is
@@ -99,23 +95,13 @@
         throw new DeveloperError('Tried to instantiate Projection with unsupported type', args.type);
       }
       this._type = args.type;
-<<<<<<< HEAD
       this._effects = {};
-=======
->>>>>>> f3b54c77
       this._entities = args.entities;
       this._values = args.values;
       this._configuration = args.configuration;
       this._params = this._calculateProjectionParameters();
     },
 
-<<<<<<< HEAD
-    /* *#@+
-     * @memberOf atlas.visualisation.AbstractProjection
-     */
-
-=======
->>>>>>> f3b54c77
     /**
      * Renders the effects of the Projection.
      * @abstract
@@ -146,11 +132,7 @@
         // TODO(bpstudds): Allow for updating a subset of parameters.
         delete this._stats;
         delete this._params;
-<<<<<<< HEAD
-        this._values = mixin(this._values, args.values, args.addToExisting);
         // TODO(bpstudds): Allow for updating a subset of parameters.
-=======
->>>>>>> f3b54c77
         this._params = this._calculateProjectionParameters();
       }
     },
