# Site settings
title: Atlas Documentation
email: hello@urbanetic.net
description: An abstract API for interactive 3D geospatial rendering on the Web.

<<<<<<< HEAD
baseurl: "/atlas"
=======
baseurl: ""
url: "http://www.atlasjs.org"
>>>>>>> 4d4e34cc
github_username:  urbanetic

site_description: Documentation for the Atlas 3D geospatial rendering library.
site_author: Oliver Lade
site_favicon: img/favicon.png

license: license

menu:
- Getting Started
- Features
- Design
- Developers
- Implementing

# Build settings
markdown: kramdown<|MERGE_RESOLUTION|>--- conflicted
+++ resolved
@@ -3,12 +3,8 @@
 email: hello@urbanetic.net
 description: An abstract API for interactive 3D geospatial rendering on the Web.
 
-<<<<<<< HEAD
-baseurl: "/atlas"
-=======
 baseurl: ""
 url: "http://www.atlasjs.org"
->>>>>>> 4d4e34cc
 github_username:  urbanetic
 
 site_description: Documentation for the Atlas 3D geospatial rendering library.
