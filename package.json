--- conflicted
+++ resolved
@@ -14,18 +14,11 @@
     "url": "ssh://git@bitbucket.org/mutopia/atlas.git"
   },
   "devDependencies": {
-<<<<<<< HEAD
-    "grunt": "~0.4.2",
-    "load-grunt-tasks": "~0.2.1",
-    "grunt-contrib-copy": "~0.5.0",
-    "grunt-shell": "~0.6.3",
-=======
     "bower": "~1.2.8",
     "grunt": "~0.4.2",
     "grunt-contrib-copy": "~0.5.0",
     "grunt-cli": "~0.1.12",
     "grunt-shell": "~0.6.3",
     "load-grunt-tasks": "~0.2.1"
->>>>>>> 21f13cae
   }
 }