module.exports = function(grunt) {
  // Load grunt tasks automatically
  require('load-grunt-tasks')(grunt);

  // Time how long tasks take. Can help when optimizing build times
  //require('time-grunt')(grunt); // Not installed

  grunt.loadNpmTasks('grunt-shell');

  pkg: grunt.file.readJSON('package.json');

  // Define the configuration for all the tasks.
  grunt.initConfig({
    // What?
    yeoman: {
      app: require('./bower.json').appPath || 'app',
      dist: 'dist'
    },

    shell: {
      installBowerDep: {
        options: {
          stdout: true
        },
        command: ['echo "----- Installing bower dependencies -----"',
                  'bower install',
                  'echo "----- Installing bower dependencies -----"']
            .join('&&')
      },
      jsDoc: {
        command: 'jsdoc -c jsdoc.conf.json -l'
      }
    },

    copy: {
     bowerDep: {
       files: [
         {src: './lib/Requirejs/require.js', dest: './lib/require.js'},
         {src: './lib/Openlayers/index.js', dest: './lib/open-layers.js'}
       ]
     }
    }
  });

<<<<<<< HEAD
  grunt.registerTask('buildDep', ['shell:installBowerDep', 'copy:bowerDep']);
=======
  grunt.registerTask('install', ['shell:installBowerDep', 'copy:bowerDep']);
>>>>>>> 21f13cae
  grunt.registerTask('doc', ['shell:jsDoc']);
};<|MERGE_RESOLUTION|>--- conflicted
+++ resolved
@@ -42,10 +42,6 @@
     }
   });
 
-<<<<<<< HEAD
-  grunt.registerTask('buildDep', ['shell:installBowerDep', 'copy:bowerDep']);
-=======
   grunt.registerTask('install', ['shell:installBowerDep', 'copy:bowerDep']);
->>>>>>> 21f13cae
   grunt.registerTask('doc', ['shell:jsDoc']);
 };